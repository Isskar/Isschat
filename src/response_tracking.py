import pandas as pd
import streamlit as st
import json
import os
from datetime import datetime
from sklearn.feature_extraction.text import TfidfVectorizer
from sklearn.metrics.pairwise import cosine_similarity
from collections import Counter



class ResponseTracker:
<<<<<<< HEAD
    """Tracks questions without satisfactory responses and suggests improvements"""
=======
    """Suit les questions sans réponses satisfaisantes et propose des améliorations"""
>>>>>>> af32a4c0

    def __init__(self, log_path="./logs/responses"):
        self.log_path = log_path
        os.makedirs(log_path, exist_ok=True)
        self.current_log_file = os.path.join(
            log_path, f"response_log_{datetime.now().strftime('%Y%m%d')}.jsonl"
        )
        self.feedback_thresholds = {
<<<<<<< HEAD
            "negative": 2,  # Feedback score < 2 is considered negative
            "neutral": 3,  # Feedback score = 3 is considered neutral
            "positive": 4,  # Feedback score > 3 is considered positive
        }

    def log_response_quality(
        self, user_id, question, answer, sources, feedback_score, feedback_text=None
    ):
        """Records the quality of a response based on user feedback"""
=======
            "negative": 2,  # Score de feedback < 2 est considéré négatif
            "neutral": 3,  # Score de feedback = 3 est considéré neutre
            "positive": 4,  # Score de feedback > 3 est considéré positif
        }

    def log_response_quality(self, user_id, question, answer, sources, feedback_score, feedback_text=None):
        """Enregistre la qualité d'une réponse basée sur le feedback utilisateur"""
>>>>>>> af32a4c0
        log_entry = {
            "timestamp": datetime.now().isoformat(),
            "user_id": user_id,
            "question": question,
            "answer_snippet": answer[:100] + "..." if len(answer) > 100 else answer,
            "sources_count": len(sources) if sources else 0,
            "feedback_score": feedback_score,
            "feedback_text": feedback_text,
            "is_satisfactory": feedback_score >= self.feedback_thresholds["neutral"],
        }

        with open(self.current_log_file, "a") as f:
            f.write(json.dumps(log_entry) + "\n")

    def get_unsatisfactory_responses(self, days=30):
        """Retrieves unsatisfactory responses from the last n days"""
        unsatisfactory = []

<<<<<<< HEAD
        # Find all log files in the specified period
=======
        # Trouver tous les fichiers de log dans la période spécifiée
>>>>>>> af32a4c0
        for filename in os.listdir(self.log_path):
            if filename.startswith("response_log_") and filename.endswith(".jsonl"):
                file_path = os.path.join(self.log_path, filename)
                with open(file_path, "r") as f:
                    for line in f:
                        try:
                            log_entry = json.loads(line.strip())
                            log_date = datetime.fromisoformat(log_entry["timestamp"])
                            days_ago = (datetime.now() - log_date).days
                            if days_ago <= days and not log_entry.get(
                                "is_satisfactory", True
                            ):
                                unsatisfactory.append(log_entry)
                        except json.JSONDecodeError:
                            continue

        return unsatisfactory

    def identify_patterns(self, unsatisfactory_responses=None):
        """Identifies patterns in questions without satisfactory responses"""
        if unsatisfactory_responses is None:
            unsatisfactory_responses = self.get_unsatisfactory_responses()

        if not unsatisfactory_responses:
            return {"message": "Aucune réponse insatisfaisante trouvée"}

        # Extraire les questions
        questions = [resp["question"] for resp in unsatisfactory_responses]

<<<<<<< HEAD
        # Use TF-IDF to find similarities
=======
        # Utiliser TF-IDF pour trouver des similitudes
>>>>>>> af32a4c0
        vectorizer = TfidfVectorizer(max_features=100, stop_words="english")
        try:
            tfidf_matrix = vectorizer.fit_transform(questions)

            # Calculer la matrice de similarité
            similarity_matrix = cosine_similarity(tfidf_matrix)

            # Trouver des clusters de questions similaires
            clusters = []
            processed = set()

            for i in range(len(questions)):
                if i in processed:
                    continue

                # Trouver les questions similaires (seuil de similarité > 0.3)
<<<<<<< HEAD
                similar_indices = [
                    j
                    for j in range(len(questions))
                    if similarity_matrix[i, j] > 0.3 and i != j
                ]
=======
                similar_indices = [j for j in range(len(questions)) if similarity_matrix[i, j] > 0.3 and i != j]
>>>>>>> af32a4c0

                if similar_indices:
                    cluster = [i] + similar_indices
                    clusters.append(
                        {
                            "main_question": questions[i],
<<<<<<< HEAD
                            "similar_questions": [
                                questions[j] for j in similar_indices
                            ],
=======
                            "similar_questions": [questions[j] for j in similar_indices],
>>>>>>> af32a4c0
                            "count": len(similar_indices) + 1,
                        }
                    )
                    processed.update(cluster)
                else:
                    processed.add(i)

            # Extraire les termes les plus importants
            feature_names = vectorizer.get_feature_names_out()
            important_terms = []

            for i, row in enumerate(tfidf_matrix.toarray()):
                top_indices = row.argsort()[-5:][::-1]  # Top 5 termes
                terms = [feature_names[idx] for idx in top_indices if row[idx] > 0]
                if terms:
                    important_terms.extend(terms)

            return {
                "total_unsatisfactory": len(unsatisfactory_responses),
                "clusters": clusters,
                "common_terms": Counter(important_terms).most_common(10),
            }
        except Exception as e:
            return {"error": str(e), "message": "Erreur lors de l'analyse des patterns"}

    def render_tracking_dashboard(self):
<<<<<<< HEAD
        """Display the response tracking dashboard in Streamlit"""
        st.title("Response Tracking")

        # Period selection
        days = st.slider("Analysis period (days)", 1, 90, 30, key="nonresponse_days")
=======
        """Affiche le tableau de bord de suivi des non-réponses dans Streamlit"""
        st.title("Suivi des Non-Réponses")

        # Sélection de la période
        days = st.slider("Période d'analyse (jours)", 1, 90, 30, key="nonresponse_days")
>>>>>>> af32a4c0
        unsatisfactory = self.get_unsatisfactory_responses(days)

        if not unsatisfactory:
            st.warning("No unsatisfactory responses found for the selected period")
            return

<<<<<<< HEAD
        # Basic metrics
        st.metric("Number of unsatisfactory responses", len(unsatisfactory))

        # Pattern analysis
=======
        # Métriques de base
        st.metric("Nombre de réponses insatisfaisantes", len(unsatisfactory))

        # Analyse des patterns
>>>>>>> af32a4c0
        patterns = self.identify_patterns(unsatisfactory)

        if "error" in patterns:
            st.error(f"Analysis error: {patterns['error']}")
            return

<<<<<<< HEAD
        # Display clusters of similar questions
        if "clusters" in patterns and patterns["clusters"]:
            st.subheader("Groups of similar questions without satisfactory responses")

            for i, cluster in enumerate(patterns["clusters"]):
                with st.expander(
                    f"Group {i + 1}: {cluster['main_question']} ({cluster['count']} questions)"
                ):
                    for q in cluster["similar_questions"]:
                        st.write(f"- {q}")

        # Display common terms
=======
        # Afficher les clusters de questions similaires
        if "clusters" in patterns and patterns["clusters"]:
            st.subheader("Groupes de questions similaires sans réponses satisfaisantes")

            for i, cluster in enumerate(patterns["clusters"]):
                with st.expander(f"Groupe {i + 1}: {cluster['main_question']} ({cluster['count']} questions)"):
                    for q in cluster["similar_questions"]:
                        st.write(f"- {q}")

        # Afficher les termes communs
>>>>>>> af32a4c0
        if "common_terms" in patterns and patterns["common_terms"]:
            st.subheader("Frequent terms in questions without satisfactory responses")
            terms_df = pd.DataFrame(
                patterns["common_terms"], columns=["Term", "Frequency"]
            )
            st.dataframe(terms_df)

<<<<<<< HEAD
        # Table of questions without satisfactory responses
        st.subheader("Details of questions without satisfactory responses")

        # Convert to DataFrame for cleaner display
        df = pd.DataFrame(
            [
                {
                    "Date": datetime.fromisoformat(item["timestamp"]).strftime(
                        "%Y-%m-%d %H:%M"
                    ),
                    "Question": item["question"],
                    "Score": item["feedback_score"],
                    "Comment": item.get("feedback_text", ""),
=======
        # Tableau des questions sans réponses
        st.subheader("Détail des questions sans réponses satisfaisantes")

        # Convertir en DataFrame pour un affichage plus propre
        df = pd.DataFrame(
            [
                {
                    "Date": datetime.fromisoformat(item["timestamp"]).strftime("%Y-%m-%d %H:%M"),
                    "Question": item["question"],
                    "Score": item["feedback_score"],
                    "Commentaire": item.get("feedback_text", ""),
>>>>>>> af32a4c0
                }
                for item in unsatisfactory
            ]
        )

        st.dataframe(df)


# Function to integrate the tracker in the main application
def integrate_response_tracker(help_desk, user_id):
    """Integrates the response tracker into the help_desk"""
    tracker = ResponseTracker()

<<<<<<< HEAD
    # Add the tracker as an attribute
=======
    # Ajouter le tracker comme attribut
>>>>>>> af32a4c0
    help_desk.response_tracker = tracker

    return help_desk


<<<<<<< HEAD
# Function to add a feedback widget in Streamlit
=======
# Fonction pour ajouter un widget de feedback dans Streamlit
>>>>>>> af32a4c0
def add_feedback_widget(st, help_desk, user_id, question, answer, sources):
    """Adds a feedback widget for the response"""
    st.write("---")
<<<<<<< HEAD
    st.write("### Rate this response")
=======
    st.write("### Évaluez cette réponse")
>>>>>>> af32a4c0

    col1, col2, col3 = st.columns([3, 1, 1])

    with col1:
<<<<<<< HEAD
        feedback_score = st.slider("Response quality", 1, 5, 3)
=======
        feedback_score = st.slider("Qualité de la réponse", 1, 5, 3)
>>>>>>> af32a4c0

    with col2:
        if st.button("Send feedback"):
            feedback_text = st.session_state.get("feedback_text", "")
            help_desk.response_tracker.log_response_quality(
                user_id=user_id,
                question=question,
                answer=answer,
                sources=sources,
                feedback_score=feedback_score,
                feedback_text=feedback_text,
            )
<<<<<<< HEAD
            st.success("Thank you for your feedback!")
=======
            st.success("Merci pour votre feedback!")
>>>>>>> af32a4c0

    with col3:
        if feedback_score <= 3:
            feedback_text = st.text_area(
<<<<<<< HEAD
                "Comment (optional)",
                key="feedback_text",
                placeholder="Tell us why this response was not satisfactory",
            )


from collections import Counter
=======
                "Commentaire (optionnel)",
                key="feedback_text",
                placeholder="Dites-nous pourquoi cette réponse n'était pas satisfaisante",
            )
>>>>>>> af32a4c0
<|MERGE_RESOLUTION|>--- conflicted
+++ resolved
@@ -8,40 +8,21 @@
 from collections import Counter
 
 
-
 class ResponseTracker:
-<<<<<<< HEAD
     """Tracks questions without satisfactory responses and suggests improvements"""
-=======
-    """Suit les questions sans réponses satisfaisantes et propose des améliorations"""
->>>>>>> af32a4c0
 
     def __init__(self, log_path="./logs/responses"):
         self.log_path = log_path
         os.makedirs(log_path, exist_ok=True)
-        self.current_log_file = os.path.join(
-            log_path, f"response_log_{datetime.now().strftime('%Y%m%d')}.jsonl"
-        )
+        self.current_log_file = os.path.join(log_path, f"response_log_{datetime.now().strftime('%Y%m%d')}.jsonl")
         self.feedback_thresholds = {
-<<<<<<< HEAD
             "negative": 2,  # Feedback score < 2 is considered negative
             "neutral": 3,  # Feedback score = 3 is considered neutral
             "positive": 4,  # Feedback score > 3 is considered positive
         }
 
-    def log_response_quality(
-        self, user_id, question, answer, sources, feedback_score, feedback_text=None
-    ):
+    def log_response_quality(self, user_id, question, answer, sources, feedback_score, feedback_text=None):
         """Records the quality of a response based on user feedback"""
-=======
-            "negative": 2,  # Score de feedback < 2 est considéré négatif
-            "neutral": 3,  # Score de feedback = 3 est considéré neutre
-            "positive": 4,  # Score de feedback > 3 est considéré positif
-        }
-
-    def log_response_quality(self, user_id, question, answer, sources, feedback_score, feedback_text=None):
-        """Enregistre la qualité d'une réponse basée sur le feedback utilisateur"""
->>>>>>> af32a4c0
         log_entry = {
             "timestamp": datetime.now().isoformat(),
             "user_id": user_id,
@@ -60,11 +41,7 @@
         """Retrieves unsatisfactory responses from the last n days"""
         unsatisfactory = []
 
-<<<<<<< HEAD
         # Find all log files in the specified period
-=======
-        # Trouver tous les fichiers de log dans la période spécifiée
->>>>>>> af32a4c0
         for filename in os.listdir(self.log_path):
             if filename.startswith("response_log_") and filename.endswith(".jsonl"):
                 file_path = os.path.join(self.log_path, filename)
@@ -74,9 +51,7 @@
                             log_entry = json.loads(line.strip())
                             log_date = datetime.fromisoformat(log_entry["timestamp"])
                             days_ago = (datetime.now() - log_date).days
-                            if days_ago <= days and not log_entry.get(
-                                "is_satisfactory", True
-                            ):
+                            if days_ago <= days and not log_entry.get("is_satisfactory", True):
                                 unsatisfactory.append(log_entry)
                         except json.JSONDecodeError:
                             continue
@@ -94,11 +69,7 @@
         # Extraire les questions
         questions = [resp["question"] for resp in unsatisfactory_responses]
 
-<<<<<<< HEAD
         # Use TF-IDF to find similarities
-=======
-        # Utiliser TF-IDF pour trouver des similitudes
->>>>>>> af32a4c0
         vectorizer = TfidfVectorizer(max_features=100, stop_words="english")
         try:
             tfidf_matrix = vectorizer.fit_transform(questions)
@@ -115,28 +86,14 @@
                     continue
 
                 # Trouver les questions similaires (seuil de similarité > 0.3)
-<<<<<<< HEAD
-                similar_indices = [
-                    j
-                    for j in range(len(questions))
-                    if similarity_matrix[i, j] > 0.3 and i != j
-                ]
-=======
                 similar_indices = [j for j in range(len(questions)) if similarity_matrix[i, j] > 0.3 and i != j]
->>>>>>> af32a4c0
 
                 if similar_indices:
                     cluster = [i] + similar_indices
                     clusters.append(
                         {
                             "main_question": questions[i],
-<<<<<<< HEAD
-                            "similar_questions": [
-                                questions[j] for j in similar_indices
-                            ],
-=======
                             "similar_questions": [questions[j] for j in similar_indices],
->>>>>>> af32a4c0
                             "count": len(similar_indices) + 1,
                         }
                     )
@@ -163,101 +120,53 @@
             return {"error": str(e), "message": "Erreur lors de l'analyse des patterns"}
 
     def render_tracking_dashboard(self):
-<<<<<<< HEAD
         """Display the response tracking dashboard in Streamlit"""
         st.title("Response Tracking")
 
         # Period selection
         days = st.slider("Analysis period (days)", 1, 90, 30, key="nonresponse_days")
-=======
-        """Affiche le tableau de bord de suivi des non-réponses dans Streamlit"""
-        st.title("Suivi des Non-Réponses")
-
-        # Sélection de la période
-        days = st.slider("Période d'analyse (jours)", 1, 90, 30, key="nonresponse_days")
->>>>>>> af32a4c0
         unsatisfactory = self.get_unsatisfactory_responses(days)
 
         if not unsatisfactory:
             st.warning("No unsatisfactory responses found for the selected period")
             return
 
-<<<<<<< HEAD
         # Basic metrics
         st.metric("Number of unsatisfactory responses", len(unsatisfactory))
 
         # Pattern analysis
-=======
-        # Métriques de base
-        st.metric("Nombre de réponses insatisfaisantes", len(unsatisfactory))
-
-        # Analyse des patterns
->>>>>>> af32a4c0
         patterns = self.identify_patterns(unsatisfactory)
 
         if "error" in patterns:
             st.error(f"Analysis error: {patterns['error']}")
             return
 
-<<<<<<< HEAD
         # Display clusters of similar questions
         if "clusters" in patterns and patterns["clusters"]:
             st.subheader("Groups of similar questions without satisfactory responses")
 
             for i, cluster in enumerate(patterns["clusters"]):
-                with st.expander(
-                    f"Group {i + 1}: {cluster['main_question']} ({cluster['count']} questions)"
-                ):
+                with st.expander(f"Group {i + 1}: {cluster['main_question']} ({cluster['count']} questions)"):
                     for q in cluster["similar_questions"]:
                         st.write(f"- {q}")
 
         # Display common terms
-=======
-        # Afficher les clusters de questions similaires
-        if "clusters" in patterns and patterns["clusters"]:
-            st.subheader("Groupes de questions similaires sans réponses satisfaisantes")
-
-            for i, cluster in enumerate(patterns["clusters"]):
-                with st.expander(f"Groupe {i + 1}: {cluster['main_question']} ({cluster['count']} questions)"):
-                    for q in cluster["similar_questions"]:
-                        st.write(f"- {q}")
-
-        # Afficher les termes communs
->>>>>>> af32a4c0
         if "common_terms" in patterns and patterns["common_terms"]:
             st.subheader("Frequent terms in questions without satisfactory responses")
-            terms_df = pd.DataFrame(
-                patterns["common_terms"], columns=["Term", "Frequency"]
-            )
+            terms_df = pd.DataFrame(patterns["common_terms"], columns=["Term", "Frequency"])
             st.dataframe(terms_df)
 
-<<<<<<< HEAD
         # Table of questions without satisfactory responses
         st.subheader("Details of questions without satisfactory responses")
 
         # Convert to DataFrame for cleaner display
-        df = pd.DataFrame(
-            [
-                {
-                    "Date": datetime.fromisoformat(item["timestamp"]).strftime(
-                        "%Y-%m-%d %H:%M"
-                    ),
-                    "Question": item["question"],
-                    "Score": item["feedback_score"],
-                    "Comment": item.get("feedback_text", ""),
-=======
-        # Tableau des questions sans réponses
-        st.subheader("Détail des questions sans réponses satisfaisantes")
-
-        # Convertir en DataFrame pour un affichage plus propre
         df = pd.DataFrame(
             [
                 {
                     "Date": datetime.fromisoformat(item["timestamp"]).strftime("%Y-%m-%d %H:%M"),
                     "Question": item["question"],
                     "Score": item["feedback_score"],
-                    "Commentaire": item.get("feedback_text", ""),
->>>>>>> af32a4c0
+                    "Comment": item.get("feedback_text", ""),
                 }
                 for item in unsatisfactory
             ]
@@ -271,38 +180,22 @@
     """Integrates the response tracker into the help_desk"""
     tracker = ResponseTracker()
 
-<<<<<<< HEAD
     # Add the tracker as an attribute
-=======
-    # Ajouter le tracker comme attribut
->>>>>>> af32a4c0
     help_desk.response_tracker = tracker
 
     return help_desk
 
 
-<<<<<<< HEAD
 # Function to add a feedback widget in Streamlit
-=======
-# Fonction pour ajouter un widget de feedback dans Streamlit
->>>>>>> af32a4c0
 def add_feedback_widget(st, help_desk, user_id, question, answer, sources):
     """Adds a feedback widget for the response"""
     st.write("---")
-<<<<<<< HEAD
     st.write("### Rate this response")
-=======
-    st.write("### Évaluez cette réponse")
->>>>>>> af32a4c0
 
     col1, col2, col3 = st.columns([3, 1, 1])
 
     with col1:
-<<<<<<< HEAD
         feedback_score = st.slider("Response quality", 1, 5, 3)
-=======
-        feedback_score = st.slider("Qualité de la réponse", 1, 5, 3)
->>>>>>> af32a4c0
 
     with col2:
         if st.button("Send feedback"):
@@ -315,26 +208,12 @@
                 feedback_score=feedback_score,
                 feedback_text=feedback_text,
             )
-<<<<<<< HEAD
             st.success("Thank you for your feedback!")
-=======
-            st.success("Merci pour votre feedback!")
->>>>>>> af32a4c0
 
     with col3:
         if feedback_score <= 3:
             feedback_text = st.text_area(
-<<<<<<< HEAD
                 "Comment (optional)",
                 key="feedback_text",
                 placeholder="Tell us why this response was not satisfactory",
-            )
-
-
-from collections import Counter
-=======
-                "Commentaire (optionnel)",
-                key="feedback_text",
-                placeholder="Dites-nous pourquoi cette réponse n'était pas satisfaisante",
-            )
->>>>>>> af32a4c0
+            )