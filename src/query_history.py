--- conflicted
+++ resolved
@@ -5,19 +5,11 @@
 
 
 class QueryHistory:
-<<<<<<< HEAD
     """Manages user query history"""
 
     def __init__(self, db_path=None):
         if db_path is None:
             # Use an absolute path by default
-=======
-    """Gère l'historique des requêtes des utilisateurs"""
-
-    def __init__(self, db_path=None):
-        if db_path is None:
-            # Utiliser un chemin absolu par défaut
->>>>>>> af32a4c0
             self.db_path = os.path.join(
                 os.path.dirname(os.path.dirname(os.path.abspath(__file__))),
                 "data",
@@ -26,11 +18,7 @@
         else:
             self.db_path = db_path
 
-<<<<<<< HEAD
         # Create parent folder if necessary
-=======
-        # Créer le dossier parent si nécessaire
->>>>>>> af32a4c0
         os.makedirs(os.path.dirname(self.db_path), exist_ok=True)
         self._init_db()
 
@@ -39,14 +27,8 @@
         conn = sqlite3.connect(self.db_path)
         cursor = conn.cursor()
 
-<<<<<<< HEAD
         # Create the query table if it doesn't exist
         cursor.execute("""
-=======
-        # Créer la table des requêtes si elle n'existe pas
-        cursor.execute(
-            """
->>>>>>> af32a4c0
         CREATE TABLE IF NOT EXISTS query_history (
             id INTEGER PRIMARY KEY AUTOINCREMENT,
             user_id TEXT,
@@ -56,19 +38,10 @@
             sources TEXT,
             feedback_score INTEGER DEFAULT NULL
         )
-<<<<<<< HEAD
         """)
 
         # Create the favorites table if it doesn't exist
         cursor.execute("""
-=======
-        """
-        )
-
-        # Créer la table des favoris si elle n'existe pas
-        cursor.execute(
-            """
->>>>>>> af32a4c0
         CREATE TABLE IF NOT EXISTS favorites (
             id INTEGER PRIMARY KEY AUTOINCREMENT,
             user_id TEXT,
@@ -76,12 +49,7 @@
             timestamp TEXT,
             FOREIGN KEY (query_id) REFERENCES query_history (id)
         )
-<<<<<<< HEAD
         """)
-=======
-        """
-        )
->>>>>>> af32a4c0
 
         conn.commit()
         conn.close()
@@ -91,11 +59,7 @@
         conn = sqlite3.connect(self.db_path)
         cursor = conn.cursor()
 
-<<<<<<< HEAD
         # Convert sources to JSON
-=======
-        # Convertir les sources en JSON
->>>>>>> af32a4c0
         sources_json = json.dumps([str(s) for s in sources]) if sources else "[]"
 
         cursor.execute(
@@ -137,12 +101,21 @@
         for row in rows:
             try:
                 sources = json.loads(row["sources"])
-<<<<<<< HEAD
-            except:
-=======
-            except Exception:
->>>>>>> af32a4c0
+            except Exception as e:
+                print(f"Error parsing sources: {e}")
                 sources = []
+
+            history.append(
+                {
+                    "id": row["id"],
+                    "timestamp": row["timestamp"],
+                    "question": row["question"],
+                    "answer": row["answer"],
+                    "sources": sources,
+                    "feedback_score": row["feedback_score"],
+                    "is_favorite": bool(row["is_favorite"]),
+                }
+            )
 
             history.append(
                 {
@@ -164,11 +137,7 @@
         conn = sqlite3.connect(self.db_path)
         cursor = conn.cursor()
 
-<<<<<<< HEAD
         # Check if already in favorites
-=======
-        # Vérifier si déjà dans les favoris
->>>>>>> af32a4c0
         cursor.execute(
             """
         SELECT id FROM favorites
@@ -228,12 +197,21 @@
         for row in rows:
             try:
                 sources = json.loads(row["sources"])
-<<<<<<< HEAD
-            except:
-=======
-            except Exception:
->>>>>>> af32a4c0
+            except Exception as e:
+                print(f"Error parsing sources: {e}")
                 sources = []
+
+            favorites.append(
+                {
+                    "id": row["id"],
+                    "timestamp": row["timestamp"],
+                    "question": row["question"],
+                    "answer": row["answer"],
+                    "sources": sources,
+                    "feedback_score": row["feedback_score"],
+                    "is_favorite": True,
+                }
+            )
 
             favorites.append(
                 {
@@ -263,7 +241,6 @@
         """,
             (feedback_score, query_id),
         )
-
         conn.commit()
         conn.close()
 
@@ -273,11 +250,7 @@
         conn.row_factory = sqlite3.Row
         cursor = conn.cursor()
 
-<<<<<<< HEAD
         # Search in questions and answers
-=======
-        # Recherche dans les questions et les réponses
->>>>>>> af32a4c0
         cursor.execute(
             """
         SELECT h.id, h.timestamp, h.question, h.answer, h.sources, h.feedback_score,
@@ -296,11 +269,8 @@
         for row in rows:
             try:
                 sources = json.loads(row["sources"])
-<<<<<<< HEAD
-            except:
-=======
-            except Exception:
->>>>>>> af32a4c0
+            except Exception as e:
+                print(f"Error parsing sources: {e}")
                 sources = []
 
             results.append(
@@ -315,11 +285,22 @@
                 }
             )
 
+            results.append(
+                {
+                    "id": row["id"],
+                    "timestamp": row["timestamp"],
+                    "question": row["question"],
+                    "answer": row["answer"],
+                    "sources": sources,
+                    "feedback_score": row["feedback_score"],
+                    "is_favorite": bool(row["is_favorite"]),
+                }
+            )
+
         conn.close()
         return results
 
     def render_history_page(self, st, user_id):
-<<<<<<< HEAD
         """Displays the query history page in Streamlit"""
         st.title("Query History")
 
@@ -327,17 +308,6 @@
 
         with tab1:
             search_term = st.text_input("Search in history", key="history_search")
-=======
-        """Affiche la page d'historique des requêtes dans Streamlit"""
-        st.title("Historique des Requêtes")
-
-        # Onglets pour l'historique et les favoris
-        tab1, tab2 = st.tabs(["Historique", "Favoris"])
-
-        with tab1:
-            # Barre de recherche
-            search_term = st.text_input("Rechercher dans l'historique", key="history_search")
->>>>>>> af32a4c0
 
             if search_term:
                 history = self.search_history(user_id, search_term)
@@ -349,20 +319,12 @@
                 st.info("No queries in history")
                 return
 
-<<<<<<< HEAD
             # Display history
-=======
-            # Afficher l'historique
->>>>>>> af32a4c0
             for item in history:
                 with st.expander(
                     f"{item['question']} - {datetime.fromisoformat(item['timestamp']).strftime('%d/%m/%Y %H:%M')}"
                 ):
-<<<<<<< HEAD
                     st.write("**Answer:**")
-=======
-                    st.write("**Réponse:**")
->>>>>>> af32a4c0
                     st.write(item["answer"])
 
                     if item["sources"]:
@@ -374,38 +336,19 @@
                     col1, col2 = st.columns(2)
                     with col1:
                         if item["is_favorite"]:
-<<<<<<< HEAD
-                            if st.button(
-                                "Remove from favorites", key=f"unfav_{item['id']}"
-                            ):
+                            if st.button("Remove from favorites", key=f"unfav_{item['id']}"):
                                 self.remove_from_favorites(user_id, item["id"])
                                 st.rerun()
                         else:
                             if st.button("Add to favorites", key=f"fav_{item['id']}"):
-=======
-                            if st.button("Retirer des favoris", key=f"unfav_{item['id']}"):
-                                self.remove_from_favorites(user_id, item["id"])
-                                st.rerun()
-                        else:
-                            if st.button("Ajouter aux favoris", key=f"fav_{item['id']}"):
->>>>>>> af32a4c0
                                 self.add_to_favorites(user_id, item["id"])
                                 st.rerun()
 
                     with col2:
-<<<<<<< HEAD
-                        if st.button(
-                            "Ask this question again", key=f"reask_{item['id']}"
-                        ):
+                        if st.button("Ask this question again", key=f"reask_{item['id']}"):
                             # Store the question in the session for reuse
                             st.session_state.reuse_question = item["question"]
                             # Redirect to the main page
-=======
-                        if st.button("Reposer cette question", key=f"reask_{item['id']}"):
-                            # Stocker la question dans la session pour la réutiliser
-                            st.session_state.reuse_question = item["question"]
-                            # Rediriger vers la page principale
->>>>>>> af32a4c0
                             st.session_state.page = "chat"
                             st.rerun()
 
@@ -416,20 +359,12 @@
                 st.info("No queries in your favorites")
                 return
 
-<<<<<<< HEAD
             # Display favorites
-=======
-            # Afficher les favoris
->>>>>>> af32a4c0
             for item in favorites:
                 with st.expander(
                     f"{item['question']} - {datetime.fromisoformat(item['timestamp']).strftime('%d/%m/%Y %H:%M')}"
                 ):
-<<<<<<< HEAD
                     st.write("**Answer:**")
-=======
-                    st.write("**Réponse:**")
->>>>>>> af32a4c0
                     st.write(item["answer"])
 
                     if item["sources"]:
@@ -440,30 +375,15 @@
                     # Actions
                     col1, col2 = st.columns(2)
                     with col1:
-<<<<<<< HEAD
-                        if st.button(
-                            "Remove from favorites", key=f"unfav_fav_{item['id']}"
-                        ):
-=======
-                        if st.button("Retirer des favoris", key=f"unfav_fav_{item['id']}"):
->>>>>>> af32a4c0
+                        if st.button("Remove from favorites", key=f"unfav_fav_{item['id']}"):
                             self.remove_from_favorites(user_id, item["id"])
                             st.rerun()
 
                     with col2:
-<<<<<<< HEAD
-                        if st.button(
-                            "Ask this question again", key=f"reask_fav_{item['id']}"
-                        ):
+                        if st.button("Ask this question again", key=f"reask_fav_{item['id']}"):
                             # Store the question in the session for reuse
                             st.session_state.reuse_question = item["question"]
                             # Redirect to the main page
-=======
-                        if st.button("Reposer cette question", key=f"reask_fav_{item['id']}"):
-                            # Stocker la question dans la session pour la réutiliser
-                            st.session_state.reuse_question = item["question"]
-                            # Rediriger vers la page principale
->>>>>>> af32a4c0
                             st.session_state.page = "chat"
                             st.rerun()
 
@@ -473,21 +393,14 @@
     """Integrates query history into the help_desk"""
     history = QueryHistory()
 
-<<<<<<< HEAD
     # Wrapper function for ask_question that records queries
-=======
-    # Fonction wrapper pour ask_question qui enregistre les requêtes
->>>>>>> af32a4c0
     original_ask = help_desk.ask_question
 
     def ask_with_history(question, verbose=False):
         answer, sources = original_ask(question, verbose)
 
-<<<<<<< HEAD
         # Record the query in history
-        query_id = history.add_query(
-            user_id=user_id, question=question, answer=answer, sources=sources
-        )
+        query_id = history.add_query(user_id=user_id, question=question, answer=answer, sources=sources)
 
         return answer, sources, query_id
 
@@ -495,17 +408,6 @@
     help_desk.ask_question_with_history = ask_with_history
 
     # Add history as an attribute
-=======
-        # Enregistrer la requête dans l'historique
-        query_id = history.add_query(user_id=user_id, question=question, answer=answer, sources=sources)
-
-        return answer, sources, query_id
-
-    # Remplacer la méthode originale
-    help_desk.ask_question_with_history = ask_with_history
-
-    # Ajouter l'historique comme attribut
->>>>>>> af32a4c0
     help_desk.query_history = history
 
     return help_desk