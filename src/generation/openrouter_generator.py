--- conflicted
+++ resolved
@@ -4,7 +4,6 @@
 
 from typing import Dict, Any
 import time
-import asyncio
 
 from langchain_openai import ChatOpenAI
 from langchain_core.prompts import PromptTemplate
@@ -54,7 +53,6 @@
                 max_tokens=self.max_tokens,
                 openai_api_key=api_key,
                 openai_api_base="https://openrouter.ai/api/v1",
-                request_timeout=60,  # Increase timeout to 60 seconds
             )
 
             # Create prompt template
@@ -71,22 +69,6 @@
 
         except Exception as e:
             raise GenerationError(f"Failed to initialize OpenRouter generator: {str(e)}")
-
-    async def _generate_async(self, context: str, query: str) -> str:
-        """Generate answer asynchronously."""
-        try:
-            # Ensure we have an event loop
-            try:
-                loop = asyncio.get_event_loop()
-            except RuntimeError:
-                loop = asyncio.new_event_loop()
-                asyncio.set_event_loop(loop)
-
-            # Generate answer with async call
-            answer = await self._chain.ainvoke({"context": context, "question": query})
-            return answer
-        except Exception as e:
-            raise GenerationError(f"Failed to generate answer: {str(e)}")
 
     def generate(self, query: str, retrieval_result: RetrievalResult) -> GenerationResult:
         """
@@ -113,19 +95,8 @@
                 ]
             )
 
-<<<<<<< HEAD
-            # Generate answer using async call
-            try:
-                loop = asyncio.get_event_loop()
-            except RuntimeError:
-                loop = asyncio.new_event_loop()
-                asyncio.set_event_loop(loop)
-
-            answer = loop.run_until_complete(self._generate_async(context, query))
-=======
-            # Generate answer using direct synchronous call
+            # Generate answer
             answer = self._chain.invoke({"context": context, "question": query})
->>>>>>> 04d4a89e
 
             # Format sources
             sources = self._format_sources(retrieval_result.documents)
