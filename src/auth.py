--- conflicted
+++ resolved
@@ -65,6 +65,7 @@
         conn = sqlite3.connect(DB_PATH)
         c = conn.cursor()
 
+        # Add user
         # Add user
         c.execute(
             "INSERT INTO users (email, password_hash, is_admin) VALUES (?, ?, ?)",
@@ -152,8 +153,6 @@
                 st.error("Incorrect email or password.")
 
 
-<<<<<<< HEAD
-=======
 def logout() -> None:
     """Logs out the user"""
     if "user" in st.session_state:
@@ -161,6 +160,5 @@
     st.rerun()
 
 
->>>>>>> 77d0a3be
 # Initialize the database at startup
 init_auth_db()