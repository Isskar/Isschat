--- conflicted
+++ resolved
@@ -275,8 +275,6 @@
         )
         return db
 
-<<<<<<< HEAD
-=======
     def create_dummy_docs(self) -> list:
         """Creates a dummy dataset to allow the application to start"""
         from langchain_core.documents import Document
@@ -303,7 +301,6 @@
 
         return dummy_docs
 
->>>>>>> 792ab847
     def set_db(self, embeddings: object) -> FAISS:
         """Create, save, and load db"""
         try:
@@ -315,14 +312,10 @@
             # Load docs from Confluence
             docs = self.load_from_confluence_loader()
         except Exception as e:
-<<<<<<< HEAD
-            raise Exception(f"Failed to load documents from Confluence : {e}")
-=======
             logging.error(f"Error when loading from the Confluence {str(e)}")
             logging.warning("Using a dummy dataset to allow the application to start")
             # Create a dummy dataset
             docs = self.create_dummy_docs()
->>>>>>> 792ab847
 
         # Split Docs
         splitted_docs = self.split_docs(docs)
