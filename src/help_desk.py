import load_db
import collections
from langchain_core.prompts import PromptTemplate
from langchain_core.output_parsers import StrOutputParser
from langchain_core.runnables import RunnablePassthrough
from langchain_huggingface import HuggingFaceEmbeddings
from langchain_openai import ChatOpenAI
<<<<<<< HEAD
from openai import OpenAI
=======
>>>>>>> af32a4c0
import os


class HelpDesk:
    """Create the necessary objects to create a QARetrieval chain"""

    def __init__(self, new_db=True):
        self.new_db = new_db
        self.template = self.get_template()
        self.embeddings = self.get_embeddings()
        self.llm = self.get_llm()
        self.prompt = self.get_prompt()

        if self.new_db:
            self.db = load_db.DataLoader().set_db(self.embeddings)
        else:
            self.db = load_db.DataLoader().get_db(self.embeddings)

        # Optimize the retriever for faster responses
        self.retriever = self.db.as_retriever(
            search_kwargs={
<<<<<<< HEAD
                "k": 3,  # Reduce the number of retrieved documents (default 4)
                "fetch_k": 5,  # Reduce the number of documents to consider before selecting the best k
=======
                "k": 3,  # Réduire le nombre de documents récupérés (par défaut 4)
                "fetch_k": 5,  # Réduire le nombre de documents à considérer avant de sélectionner les k meilleurs
>>>>>>> af32a4c0
            }
        )
        self.retrieval_qa_chain = self.get_retrieval_qa()

    def get_template(self):
        template = """
<<<<<<< HEAD
        You are a professional and friendly virtual assistant named "Confluence Assistant".
        Your mission is to help users find information in the Confluence documentation.
        
        Based on these text excerpts:
        -----
        {context}
        -----
        
        Answer the following question IN FRENCH in a conversational and professional manner.
        Use a friendly but professional tone, as if you were a helpful colleague.
        Be concise but complete. Use French phrases like "je vous suggère de..." (I suggest that you...), "vous pourriez..." (you could...), etc.
        If you don't have the information, clearly state so and suggest alternatives.
        IMPORTANT: Always respond in French regardless of the language of the question.
        
        Question: {question}
        Answer:
=======
        Tu es un assistant virtuel professionnel et amical nommé "Confluence Assistant".
        Ta mission est d'aider les utilisateurs à trouver des informations dans la documentation Confluence.
        À partir de ces extraits de texte :
        -----
        {context}
        -----
        Réponds à la question suivante en français de manière conversationnelle et professionnelle.
        Utilise un ton amical mais professionnel, comme si tu étais un collègue serviable.
        Sois concis mais complet. Utilise des formulations comme "je vous suggère de...", "vous pourriez...", etc.
        Si tu n'as pas l'information, dis-le clairement et propose des alternatives.

        Question : {question}
        Réponse :
>>>>>>> af32a4c0
        """
        return template

    def get_prompt(self):
<<<<<<< HEAD
        prompt = PromptTemplate(
            template=self.template, input_variables=["context", "question"]
        )
=======
        prompt = PromptTemplate(template=self.template, input_variables=["context", "question"])
>>>>>>> af32a4c0
        return prompt

    def get_embeddings(self):
        embeddings = HuggingFaceEmbeddings(model_name="all-MiniLM-L6-v2")
        return embeddings

    def get_llm(self):
        api_key = os.getenv("OPENROUTER_API_KEY")
        if not api_key:
            raise ValueError("OPENROUTER_API_KEY not found in environment variables")

<<<<<<< HEAD
        # Configure OpenAI client with OpenRouter API
        client = OpenAI(
            base_url="https://openrouter.ai/api/v1",
            api_key=api_key,
        )

        # Use ChatOpenAI with the custom client
        llm = ChatOpenAI(
            model="deepseek/deepseek-chat",
            temperature=0.1,
            max_tokens=512,
            openai_api_key=api_key,
            openai_api_base="https://openrouter.ai/api/v1",
=======
        # Use ChatOpenAI with the custom client
        llm = ChatOpenAI(
            model="deepseek/deepseek-chat",  # Vous pouvez spécifier le modèle désiré sur OpenRouter
            temperature=0.1,  # Réduire la température pour des réponses plus déterministes
            max_tokens=512,  # Limiter la longueur de la réponse
            openai_api_key=api_key,  # Utiliser la clé API OpenRouter
            openai_api_base="https://openrouter.ai/api/v1",  # Préciser l'URL de base OpenRouter
>>>>>>> af32a4c0
        )
        return llm

    def get_retrieval_qa(self):
        # Define a simple retrieval chain using the LCEL (LangChain Expression Language) approach
        # This avoids the Pydantic validation issues
        retrieval_chain = (
            {"context": self.retriever, "question": RunnablePassthrough()} | self.prompt | self.llm | StrOutputParser()
        )
        return retrieval_chain

    def retrieval_qa_inference(self, question, verbose=True):
        # Get the source documents directly from the retriever
        docs = self.retriever.get_relevant_documents(question)

<<<<<<< HEAD
        # Add logs to verify the retrieved documents
        if verbose:
            print(f"\n=== Documents retrieved for the question: '{question}' ===\n")
            for i, doc in enumerate(docs[:3]):  # Display the first 3 documents
                print(f"Document {i + 1}:")
                print(f"Title: {doc.metadata.get('title', 'Not available')}")
                print(f"Source: {doc.metadata.get('source', 'Not available')}")
                print(f"Content (excerpt): {doc.page_content[:150]}...\n")
=======
        # Ajouter des logs pour vérifier les documents récupérés
        if verbose:
            print(f"\n=== Documents récupérés pour la question: '{question}' ===\n")
            for i, doc in enumerate(docs[:3]):  # Afficher les 3 premiers documents
                print(f"Document {i + 1}:")
                print(f"Titre: {doc.metadata.get('title', 'Non disponible')}")
                print(f"Source: {doc.metadata.get('source', 'Non disponible')}")
                print(f"Contenu (extrait): {doc.page_content[:150]}...\n")
>>>>>>> af32a4c0

        # Get the answer from the chain
        answer = self.retrieval_qa_chain.invoke(question)

        sources = self.list_top_k_sources({"source_documents": docs}, k=2)

        if verbose:
            print(sources)

        return answer, sources

    def list_top_k_sources(self, answer, k=2):
<<<<<<< HEAD
        sources = [
            f"[{res.metadata['title']}]({res.metadata['source']})"
            for res in answer["source_documents"]
        ]
=======
        sources = [f"[{res.metadata['title']}]({res.metadata['source']})" for res in answer["source_documents"]]
>>>>>>> af32a4c0

        if sources:
            k = min(k, len(sources))
            distinct_sources = list(zip(*collections.Counter(sources).most_common()))[
                0
            ][:k]
            distinct_sources_str = "  \n- ".join(distinct_sources)

        if len(distinct_sources) == 1:
<<<<<<< HEAD
            return f"Here is the source that might be useful for you:  \n- {distinct_sources_str}"

        elif len(distinct_sources) > 1:
            return f"Here are {len(distinct_sources)} sources that might be useful for you:  \n- {distinct_sources_str}"
=======
            return f"Voici la source qui pourrait t'être utile: \n- {distinct_sources_str}"

        elif len(distinct_sources) > 1:
            return f"Voici {len(distinct_sources)} sources qui pourraient t'être utiles: \n- {distinct_sources_str}"
>>>>>>> af32a4c0

        else:
            return "Sorry, I couldn't find any resources to answer your question"<|MERGE_RESOLUTION|>--- conflicted
+++ resolved
@@ -5,10 +5,7 @@
 from langchain_core.runnables import RunnablePassthrough
 from langchain_huggingface import HuggingFaceEmbeddings
 from langchain_openai import ChatOpenAI
-<<<<<<< HEAD
 from openai import OpenAI
-=======
->>>>>>> af32a4c0
 import os
 
 
@@ -30,62 +27,36 @@
         # Optimize the retriever for faster responses
         self.retriever = self.db.as_retriever(
             search_kwargs={
-<<<<<<< HEAD
                 "k": 3,  # Reduce the number of retrieved documents (default 4)
                 "fetch_k": 5,  # Reduce the number of documents to consider before selecting the best k
-=======
-                "k": 3,  # Réduire le nombre de documents récupérés (par défaut 4)
-                "fetch_k": 5,  # Réduire le nombre de documents à considérer avant de sélectionner les k meilleurs
->>>>>>> af32a4c0
             }
         )
         self.retrieval_qa_chain = self.get_retrieval_qa()
 
     def get_template(self):
         template = """
-<<<<<<< HEAD
         You are a professional and friendly virtual assistant named "Confluence Assistant".
         Your mission is to help users find information in the Confluence documentation.
-        
+
         Based on these text excerpts:
         -----
         {context}
         -----
-        
+
         Answer the following question IN FRENCH in a conversational and professional manner.
         Use a friendly but professional tone, as if you were a helpful colleague.
-        Be concise but complete. Use French phrases like "je vous suggère de..." (I suggest that you...), "vous pourriez..." (you could...), etc.
+        Be concise but complete. Use French phrases like "je vous suggère de..."
+        (I suggest that you...), "vous pourriez..." (you could...), etc.
         If you don't have the information, clearly state so and suggest alternatives.
         IMPORTANT: Always respond in French regardless of the language of the question.
-        
+
         Question: {question}
         Answer:
-=======
-        Tu es un assistant virtuel professionnel et amical nommé "Confluence Assistant".
-        Ta mission est d'aider les utilisateurs à trouver des informations dans la documentation Confluence.
-        À partir de ces extraits de texte :
-        -----
-        {context}
-        -----
-        Réponds à la question suivante en français de manière conversationnelle et professionnelle.
-        Utilise un ton amical mais professionnel, comme si tu étais un collègue serviable.
-        Sois concis mais complet. Utilise des formulations comme "je vous suggère de...", "vous pourriez...", etc.
-        Si tu n'as pas l'information, dis-le clairement et propose des alternatives.
-
-        Question : {question}
-        Réponse :
->>>>>>> af32a4c0
         """
         return template
 
     def get_prompt(self):
-<<<<<<< HEAD
-        prompt = PromptTemplate(
-            template=self.template, input_variables=["context", "question"]
-        )
-=======
         prompt = PromptTemplate(template=self.template, input_variables=["context", "question"])
->>>>>>> af32a4c0
         return prompt
 
     def get_embeddings(self):
@@ -97,9 +68,8 @@
         if not api_key:
             raise ValueError("OPENROUTER_API_KEY not found in environment variables")
 
-<<<<<<< HEAD
         # Configure OpenAI client with OpenRouter API
-        client = OpenAI(
+        OpenAI(
             base_url="https://openrouter.ai/api/v1",
             api_key=api_key,
         )
@@ -111,15 +81,6 @@
             max_tokens=512,
             openai_api_key=api_key,
             openai_api_base="https://openrouter.ai/api/v1",
-=======
-        # Use ChatOpenAI with the custom client
-        llm = ChatOpenAI(
-            model="deepseek/deepseek-chat",  # Vous pouvez spécifier le modèle désiré sur OpenRouter
-            temperature=0.1,  # Réduire la température pour des réponses plus déterministes
-            max_tokens=512,  # Limiter la longueur de la réponse
-            openai_api_key=api_key,  # Utiliser la clé API OpenRouter
-            openai_api_base="https://openrouter.ai/api/v1",  # Préciser l'URL de base OpenRouter
->>>>>>> af32a4c0
         )
         return llm
 
@@ -135,7 +96,6 @@
         # Get the source documents directly from the retriever
         docs = self.retriever.get_relevant_documents(question)
 
-<<<<<<< HEAD
         # Add logs to verify the retrieved documents
         if verbose:
             print(f"\n=== Documents retrieved for the question: '{question}' ===\n")
@@ -144,16 +104,6 @@
                 print(f"Title: {doc.metadata.get('title', 'Not available')}")
                 print(f"Source: {doc.metadata.get('source', 'Not available')}")
                 print(f"Content (excerpt): {doc.page_content[:150]}...\n")
-=======
-        # Ajouter des logs pour vérifier les documents récupérés
-        if verbose:
-            print(f"\n=== Documents récupérés pour la question: '{question}' ===\n")
-            for i, doc in enumerate(docs[:3]):  # Afficher les 3 premiers documents
-                print(f"Document {i + 1}:")
-                print(f"Titre: {doc.metadata.get('title', 'Non disponible')}")
-                print(f"Source: {doc.metadata.get('source', 'Non disponible')}")
-                print(f"Contenu (extrait): {doc.page_content[:150]}...\n")
->>>>>>> af32a4c0
 
         # Get the answer from the chain
         answer = self.retrieval_qa_chain.invoke(question)
@@ -166,34 +116,18 @@
         return answer, sources
 
     def list_top_k_sources(self, answer, k=2):
-<<<<<<< HEAD
-        sources = [
-            f"[{res.metadata['title']}]({res.metadata['source']})"
-            for res in answer["source_documents"]
-        ]
-=======
         sources = [f"[{res.metadata['title']}]({res.metadata['source']})" for res in answer["source_documents"]]
->>>>>>> af32a4c0
 
         if sources:
             k = min(k, len(sources))
-            distinct_sources = list(zip(*collections.Counter(sources).most_common()))[
-                0
-            ][:k]
+            distinct_sources = list(zip(*collections.Counter(sources).most_common()))[0][:k]
             distinct_sources_str = "  \n- ".join(distinct_sources)
 
         if len(distinct_sources) == 1:
-<<<<<<< HEAD
             return f"Here is the source that might be useful for you:  \n- {distinct_sources_str}"
 
         elif len(distinct_sources) > 1:
             return f"Here are {len(distinct_sources)} sources that might be useful for you:  \n- {distinct_sources_str}"
-=======
-            return f"Voici la source qui pourrait t'être utile: \n- {distinct_sources_str}"
-
-        elif len(distinct_sources) > 1:
-            return f"Voici {len(distinct_sources)} sources qui pourraient t'être utiles: \n- {distinct_sources_str}"
->>>>>>> af32a4c0
 
         else:
             return "Sorry, I couldn't find any resources to answer your question"