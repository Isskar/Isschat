--- conflicted
+++ resolved
@@ -66,19 +66,11 @@
 
         # Use ChatOpenAI with the custom client
         llm = ChatOpenAI(
-<<<<<<< HEAD
-            model="gpt-4o",  # Vous pouvez spécifier le modèle désiré sur OpenRouter
+            model="deepseek/deepseek-chat",  # Vous pouvez spécifier le modèle désiré sur OpenRouter
             temperature=0.1,  # Réduire la température pour des réponses plus déterministes
             max_tokens=512,  # Limiter la longueur de la réponse
             openai_api_key=api_key,  # Utiliser la clé API OpenRouter
             openai_api_base="https://openrouter.ai/api/v1",  # Préciser l'URL de base OpenRouter
-=======
-            model="deepseek/deepseek-chat",  # Vous pouvez spécifier le modèle désiré sur OpenRouter
-            temperature=0.1,        # Réduire la température pour des réponses plus déterministes
-            max_tokens=512,         # Limiter la longueur de la réponse
-            openai_api_key=api_key, # Utiliser la clé API OpenRouter
-            openai_api_base="https://openrouter.ai/api/v1"  # Préciser l'URL de base OpenRouter
->>>>>>> 0a4d7974
         )
         return llm
 
