--- conflicted
+++ resolved
@@ -32,12 +32,7 @@
         )
         self.retrieval_qa_chain = self.get_retrieval_qa()
 
-<<<<<<< HEAD
-    @staticmethod
-    def get_template() -> str:
-=======
     def get_template(self) -> str:
->>>>>>> 792ab847
         template = """
         You are a professional and friendly virtual assistant named "Confluence Assistant".
         Your mission is to help users find information in the Confluence documentation.
