--- conflicted
+++ resolved
@@ -18,7 +18,6 @@
         self._validate_required_config()
         self.reader = self._create_reader()
 
-        # Initialiser l'enrichisseur de métadonnées
         self.enricher = None
         self._setup_metadata_enricher()
 
@@ -163,8 +162,6 @@
                     }
                 )
 
-<<<<<<< HEAD
-                # Enrichir les métadonnées si l'enrichisseur est disponible
                 if self.enricher:
                     try:
                         metadata = self.enricher.enrich_document_metadata(metadata)
@@ -172,10 +169,7 @@
                     except Exception as e:
                         self.logger.warning(f"Échec de l'enrichissement des métadonnées: {e}")
 
-                documents.append(Document(page_content=doc.text, metadata=metadata))
-=======
                 documents.append(Document(content=doc.text, metadata=metadata))
->>>>>>> 93761b45
             except Exception as e:
                 self.logger.warning(f"Failed to convert document: {e}")
 
