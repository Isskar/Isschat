#!/usr/bin/env python3
"""
A utility script to read and inspect .faiss and .pkl files that are
commonly used for vector databases and embeddings.
"""

import os
import sys
import pickle
import argparse
from pathlib import Path
from typing import Any, List, Optional

# Add parent directory to Python path to allow importing from project
sys.path.append(str(Path(__file__).parent.parent))

# Optional imports that might be needed depending on the file content
try:
    # import numpy as np
    from langchain_community.vectorstores import FAISS

    # import faiss
    from langchain_core.embeddings import Embeddings
except ImportError:
    print("Warning: Some dependencies are missing. Install with:")
    print("pip install langchain langchain-community langchain-core faiss-cpu numpy")


class DummyEmbeddings(Embeddings):
    """A dummy embeddings class for loading FAISS indexes without actual embeddings."""

    def embed_documents(self, texts: List[str]) -> List[List[float]]:
        """Return empty embeddings for documents."""
        # Return a dummy embedding vector of dimension 1536 (common for OpenAI embeddings)
        return [[0.0] * 1536 for _ in texts]

    def embed_query(self, text: str) -> List[float]:
        """Return an empty embedding for a query."""
        # Return a dummy embedding vector of dimension 1536
        return [0.0] * 1536


def read_pickle_file(file_path: str) -> Any:
    """Read and return the contents of a pickle file."""
    try:
        with open(file_path, "rb") as f:
            data = pickle.load(f)
        return data
    except Exception as e:
        print(f"Error reading pickle file: {e}")
        return None


def inspect_pickle_content(data: Any, num_items: int = 5) -> None:
    """
    Print information about the content of a pickle file.

    Args:
        data: The loaded pickle data
        num_items: Number of items to display for collections (default: 5)
    """
    print("\n===== Pickle File Content Information =====")

    if data is None:
        print("No data could be loaded from the pickle file.")
        return

    print(f"Data type: {type(data)}")

    if hasattr(data, "__len__"):
        try:
            print(f"Length: {len(data)}")
        except Exception:
            print("Length: Unable to determine")

    # Try to determine if it's a dictionary or has attributes
    if isinstance(data, dict):
        print("\nKeys in dictionary:")
        for key in data.keys():
            print(f"  - {key} ({type(data[key])})")

        # For FAISS index.pkl files, usually contains document IDs to UUIDs mapping
        # Try to display some of these mappings
        if len(data) > 0:
            print(f"\nShowing first {min(num_items, len(data))} items:")

            for i, (key, value) in enumerate(list(data.items())[:num_items]):
                print(f"  {key}: {value}")

            if len(data) > num_items:
                print(f"  ... and {len(data) - num_items} more items")

    elif hasattr(data, "__dict__"):
        print("\nAttributes:")
        for attr in dir(data):
            if not attr.startswith("_") and not callable(getattr(data, attr)):
                try:
                    attr_value = getattr(data, attr)
                    print(f"  - {attr} ({type(attr_value)})")
                except Exception:
                    print(f"  - {attr} (Unable to access)")

    # For numpy arrays or other array-like structures
    if hasattr(data, "shape"):
        try:
            print(f"\nShape: {data.shape}")
        except Exception:
            pass

    # If it's a list or other collection, show sample items
    if isinstance(data, (list, tuple)) and len(data) > 0:
        print(f"\nShowing first {min(num_items, len(data))} items:")
        for i, item in enumerate(data[:num_items]):
            print(f"  Item {i}: {type(item)}")

            # Try to display some content if it's a simple type
            if isinstance(item, (str, int, float, bool)):
                print(f"    Value: {item}")

        if len(data) > num_items:
            print(f"  ... and {len(data) - num_items} more items")


def inspect_faiss_pkl(file_path: str, num_items: int = 5) -> None:
    """
    Directly inspect a .pkl file that's part of a FAISS index.
    This is specifically for the index.pkl file that accompanies a FAISS index.

    Args:
        file_path: Path to the pickle file
        num_items: Number of items to display (default: 5)
    """
    try:
        data = read_pickle_file(file_path)
        inspect_pickle_content(data, num_items)
    except Exception as e:
        print(f"Error inspecting FAISS pickle file: {e}")


def read_faiss_file(directory_path: str) -> Optional[FAISS]:
    """
    Read a FAISS index from a directory.
    The directory should contain both index.faiss and index.pkl files.

    Args:
        directory_path: Path to the directory containing the FAISS index
    """
    try:
        print(f"Attempting to read FAISS index from: {directory_path}")

        # Check if the path exists and is a directory
        if not os.path.isdir(directory_path):
            print(f"Error: {directory_path} is not a directory")
            return None

        # Check for index files
        index_faiss_path = os.path.join(directory_path, "index.faiss")
        index_pkl_path = os.path.join(directory_path, "index.pkl")

        if not os.path.exists(index_faiss_path):
            print(f"Error: index.faiss not found in {directory_path}")
            if os.path.exists(index_pkl_path):
                print("Note: index.pkl exists but index.faiss is missing")
            return None

        if not os.path.exists(index_pkl_path):
            print(f"Error: index.pkl not found in {directory_path}")
            return None

        # Create a dummy embeddings instance to load the index
        # The real embedding function isn't needed just to inspect the index
        dummy_embeddings = DummyEmbeddings()

        # Load the FAISS index
<<<<<<< HEAD
        db = FAISS.load_local(
            directory_path, dummy_embeddings, allow_dangerous_deserialization=True
        )
=======
        db = FAISS.load_local(directory_path, dummy_embeddings, allow_dangerous_deserialization=True)
>>>>>>> af32a4c0

        return db

    except Exception as e:
        print(f"Error reading FAISS directory: {e}")
        import traceback

        traceback.print_exc()
        return None


def inspect_faiss_index(db: FAISS, num_docs: int = 5) -> None:
    """
    Print information about a FAISS index.

    Args:
        db: The FAISS index to inspect
        num_docs: Number of documents to display (default: 5)
    """
    if db is None:
        print("No FAISS index could be loaded.")
        return

    print("\n===== FAISS Index Information =====")

    # Basic information
    print(f"FAISS index type: {type(db)}")

    # Try to access the underlying index
    try:
        index = db.index
        print(f"Index type: {type(index)}")

        # Get dimensionality if possible
        if hasattr(index, "d"):
            print(f"Vector dimension: {index.d}")

        # Get number of vectors if possible
        if hasattr(index, "ntotal"):
            print(f"Number of vectors: {index.ntotal}")
    except Exception as e:
        print(f"Could not access underlying index: {e}")

    # Try to access docstore
    try:
        docstore = db.docstore
        print(f"Docstore type: {type(docstore)}")

        # Try to get document count
        if hasattr(docstore, "_dict"):
            print(f"Number of documents: {len(docstore._dict)}")

            # Show a sample document if available
            if len(docstore._dict) > 0:
                sample_id = next(iter(docstore._dict.keys()))
                sample_doc = docstore._dict[sample_id]
                print("\nSample document:")
                print(f"  ID: {sample_id}")
                print(f"  Type: {type(sample_doc)}")

                # Print metadata if available
                if hasattr(sample_doc, "metadata"):
                    print("  Metadata fields:")
                    for key in sample_doc.metadata:
<<<<<<< HEAD
                        print(f"    - {key}")
=======
                        print(f"    - {key}")  # noqa
>>>>>>> af32a4c0

                # Display the documents in a table
                print(f"\n===== First {num_docs} Documents =====")

                # Get the document IDs (limited by num_docs)
                doc_ids = list(docstore._dict.keys())[:num_docs]

                # Determine max width for each column to format a nice table
                id_width = 8  # Truncated ID width
                title_width = 30
                content_width = 50

                # Print table header
<<<<<<< HEAD
                header = f"| {'ID':<{id_width}} | {'Title':<{title_width}} | {'Content (truncated)':<{content_width}} |"
=======
                header = (
                    f"| {'ID': <{id_width}} | {'Title': <{title_width}} | {'Content (truncated)': <{content_width}} |"
                )
>>>>>>> af32a4c0
                separator = f"|-{'-' * id_width}-|-{'-' * title_width}-|-{'-' * content_width}-|"
                print(header)
                print(separator)

                # Print each document
                for doc_id in doc_ids:
                    doc = docstore._dict[doc_id]

                    # Extract data (safely)
<<<<<<< HEAD
                    truncated_id = (
                        str(doc_id)[:id_width]
                        if len(str(doc_id)) > id_width
                        else str(doc_id)
                    )
                    title = (
                        doc.metadata.get("title", "")[:title_width]
                        if "title" in doc.metadata
                        else "N/A"
                    )
                    # Truncate content and replace newlines
                    content = (
                        doc.page_content.replace("\n", " ")[:content_width]
                        if hasattr(doc, "page_content")
                        else "N/A"
=======
                    truncated_id = str(doc_id)[:id_width] if len(str(doc_id)) > id_width else str(doc_id)
                    title = doc.metadata.get("title", "")[:title_width] if "title" in doc.metadata else "N/A"
                    # Truncate content and replace newlines
                    content = (
                        doc.page_content.replace("\n", " ")[:content_width] if hasattr(doc, "page_content") else "N/A"
>>>>>>> af32a4c0
                    )

                    # Print row
                    row = f"| {truncated_id: <{id_width}} | {title: <{title_width}} | {content: <{content_width}} |"
                    print(row)
    except Exception as e:
        print(f"Could not access docstore: {e}")


def main():
    parser = argparse.ArgumentParser(
        description="Read and inspect .faiss and .pkl files"
    )
    parser.add_argument("file_path", help="Path to the file or directory to read")
    parser.add_argument(
        "--type",
        choices=["auto", "faiss", "pickle", "faiss-pkl"],
        default="auto",
        help="Type of file to read: faiss, pickle, faiss-pkl (for index.pkl file only), or auto-detect (default)",
    )
    parser.add_argument(
        "-n",
        "--num-docs",
        type=int,
        default=5,
        help="Number of documents or items to display (default: 5)",
    )

    args = parser.parse_args()

    # Determine the file type
    file_type = args.type
    if file_type == "auto":
        if os.path.isdir(args.file_path):
            file_type = "faiss"
        elif args.file_path.endswith(".pkl") or args.file_path.endswith(".pickle"):
            file_type = "pickle"
        else:
            print(
                f"Could not auto-detect file type for {args.file_path}. Please specify with --type."
            )
            return

    print(f"Reading {file_type} file: {args.file_path}")

    # Process according to file type
    if file_type == "faiss":
        db = read_faiss_file(args.file_path)
        inspect_faiss_index(db, args.num_docs)
    elif file_type == "faiss-pkl":
        # For directly examining the index.pkl file
        if not args.file_path.endswith(".pkl"):
            if os.path.isdir(args.file_path):
                args.file_path = os.path.join(args.file_path, "index.pkl")
            else:
                print(
                    f"Error: {args.file_path} is not a .pkl file or a directory containing index.pkl"
                )
                return
        inspect_faiss_pkl(args.file_path, args.num_docs)
    elif file_type == "pickle":
        data = read_pickle_file(args.file_path)
        inspect_pickle_content(data, args.num_docs)


if __name__ == "__main__":
    main()

    # Examples for user reference
    print("\n===== Example Usage =====")
    print("# To view 100 documents in the FAISS index:")
    print("uv run src/read_vector_files.py db --num-docs 100")
    print("\n# To view all documents (if index is not too large):")
    print("uv run src/read_vector_files.py db --num-docs 1000000")
    print("\n# To view just the pickle file (general):")
    print("uv run src/read_vector_files.py db/index.pkl --type pickle")
    print("\n# To view just the FAISS index.pkl file (ID mappings):")
    print("uv run src/read_vector_files.py db --type faiss-pkl --num-docs 20")<|MERGE_RESOLUTION|>--- conflicted
+++ resolved
@@ -54,6 +54,7 @@
 def inspect_pickle_content(data: Any, num_items: int = 5) -> None:
     """
     Print information about the content of a pickle file.
+
 
     Args:
         data: The loaded pickle data
@@ -126,6 +127,7 @@
     Directly inspect a .pkl file that's part of a FAISS index.
     This is specifically for the index.pkl file that accompanies a FAISS index.
 
+
     Args:
         file_path: Path to the pickle file
         num_items: Number of items to display (default: 5)
@@ -141,6 +143,7 @@
     """
     Read a FAISS index from a directory.
     The directory should contain both index.faiss and index.pkl files.
+
 
     Args:
         directory_path: Path to the directory containing the FAISS index
@@ -161,6 +164,7 @@
             print(f"Error: index.faiss not found in {directory_path}")
             if os.path.exists(index_pkl_path):
                 print("Note: index.pkl exists but index.faiss is missing")
+                print("Note: index.pkl exists but index.faiss is missing")
             return None
 
         if not os.path.exists(index_pkl_path):
@@ -172,13 +176,7 @@
         dummy_embeddings = DummyEmbeddings()
 
         # Load the FAISS index
-<<<<<<< HEAD
-        db = FAISS.load_local(
-            directory_path, dummy_embeddings, allow_dangerous_deserialization=True
-        )
-=======
         db = FAISS.load_local(directory_path, dummy_embeddings, allow_dangerous_deserialization=True)
->>>>>>> af32a4c0
 
         return db
 
@@ -193,6 +191,7 @@
 def inspect_faiss_index(db: FAISS, num_docs: int = 5) -> None:
     """
     Print information about a FAISS index.
+
 
     Args:
         db: The FAISS index to inspect
@@ -243,11 +242,7 @@
                 if hasattr(sample_doc, "metadata"):
                     print("  Metadata fields:")
                     for key in sample_doc.metadata:
-<<<<<<< HEAD
                         print(f"    - {key}")
-=======
-                        print(f"    - {key}")  # noqa
->>>>>>> af32a4c0
 
                 # Display the documents in a table
                 print(f"\n===== First {num_docs} Documents =====")
@@ -261,13 +256,7 @@
                 content_width = 50
 
                 # Print table header
-<<<<<<< HEAD
                 header = f"| {'ID':<{id_width}} | {'Title':<{title_width}} | {'Content (truncated)':<{content_width}} |"
-=======
-                header = (
-                    f"| {'ID': <{id_width}} | {'Title': <{title_width}} | {'Content (truncated)': <{content_width}} |"
-                )
->>>>>>> af32a4c0
                 separator = f"|-{'-' * id_width}-|-{'-' * title_width}-|-{'-' * content_width}-|"
                 print(header)
                 print(separator)
@@ -277,29 +266,11 @@
                     doc = docstore._dict[doc_id]
 
                     # Extract data (safely)
-<<<<<<< HEAD
-                    truncated_id = (
-                        str(doc_id)[:id_width]
-                        if len(str(doc_id)) > id_width
-                        else str(doc_id)
-                    )
-                    title = (
-                        doc.metadata.get("title", "")[:title_width]
-                        if "title" in doc.metadata
-                        else "N/A"
-                    )
-                    # Truncate content and replace newlines
-                    content = (
-                        doc.page_content.replace("\n", " ")[:content_width]
-                        if hasattr(doc, "page_content")
-                        else "N/A"
-=======
                     truncated_id = str(doc_id)[:id_width] if len(str(doc_id)) > id_width else str(doc_id)
                     title = doc.metadata.get("title", "")[:title_width] if "title" in doc.metadata else "N/A"
                     # Truncate content and replace newlines
                     content = (
                         doc.page_content.replace("\n", " ")[:content_width] if hasattr(doc, "page_content") else "N/A"
->>>>>>> af32a4c0
                     )
 
                     # Print row
@@ -310,9 +281,7 @@
 
 
 def main():
-    parser = argparse.ArgumentParser(
-        description="Read and inspect .faiss and .pkl files"
-    )
+    parser = argparse.ArgumentParser(description="Read and inspect .faiss and .pkl files")
     parser.add_argument("file_path", help="Path to the file or directory to read")
     parser.add_argument(
         "--type",
@@ -328,6 +297,20 @@
         help="Number of documents or items to display (default: 5)",
     )
 
+    parser.add_argument(
+        "--type",
+        choices=["auto", "faiss", "pickle", "faiss-pkl"],
+        default="auto",
+        help="Type of file to read: faiss, pickle, faiss-pkl (for index.pkl file only), or auto-detect (default)",
+    )
+    parser.add_argument(
+        "-n",
+        "--num-docs",
+        type=int,
+        default=5,
+        help="Number of documents or items to display (default: 5)",
+    )
+
     args = parser.parse_args()
 
     # Determine the file type
@@ -338,9 +321,7 @@
         elif args.file_path.endswith(".pkl") or args.file_path.endswith(".pickle"):
             file_type = "pickle"
         else:
-            print(
-                f"Could not auto-detect file type for {args.file_path}. Please specify with --type."
-            )
+            print(f"Could not auto-detect file type for {args.file_path}. Please specify with --type.")
             return
 
     print(f"Reading {file_type} file: {args.file_path}")
@@ -354,10 +335,9 @@
         if not args.file_path.endswith(".pkl"):
             if os.path.isdir(args.file_path):
                 args.file_path = os.path.join(args.file_path, "index.pkl")
+                args.file_path = os.path.join(args.file_path, "index.pkl")
             else:
-                print(
-                    f"Error: {args.file_path} is not a .pkl file or a directory containing index.pkl"
-                )
+                print(f"Error: {args.file_path} is not a .pkl file or a directory containing index.pkl")
                 return
         inspect_faiss_pkl(args.file_path, args.num_docs)
     elif file_type == "pickle":
