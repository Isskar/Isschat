--- conflicted
+++ resolved
@@ -4,18 +4,12 @@
 
 
 class QueryReformulator:
-<<<<<<< HEAD
     """Automatically reformulates queries to improve response quality"""
-=======
-    """Reformule automatiquement les requêtes pour améliorer la qualité des réponses"""
->>>>>>> af32a4c0
 
     def __init__(self, cache_path="./cache"):
         self.cache_path = cache_path
         os.makedirs(cache_path, exist_ok=True)
-        self.reformulation_patterns_file = os.path.join(
-            cache_path, "reformulation_patterns.json"
-        )
+        self.reformulation_patterns_file = os.path.join(cache_path, "reformulation_patterns.json")
         self.patterns = self._load_patterns()
 
     def _load_patterns(self):
@@ -33,7 +27,6 @@
         """Create default reformulation patterns"""
         default_patterns = {
             "expansion": [
-<<<<<<< HEAD
                 {"pattern": r"\b(\w+)\b", "replacement": r"detailed context \1"},
                 {"pattern": r"how (.+)", "replacement": r"explain in detail how \1"},
                 {
@@ -54,53 +47,16 @@
                 {
                     "pattern": r"I want to know (.+)",
                     "replacement": r"provide detailed information about \1",
-=======
-                {"pattern": r"\b(\w+)\b", "replacement": r"contexte \1 détaillé"},
-                {
-                    "pattern": r"comment (.+)",
-                    "replacement": r"explique en détail comment \1",
-                },
-                {
-                    "pattern": r"qu'est-ce que (.+)",
-                    "replacement": r"définis et explique en détail \1",
-                },
-                {
-                    "pattern": r"pourquoi (.+)",
-                    "replacement": r"explique les raisons pour lesquelles \1",
-                },
-            ],
-            "precision": [
-                {
-                    "pattern": r"information sur (.+)",
-                    "replacement": r"informations spécifiques et détaillées sur \1",
-                },
-                {
-                    "pattern": r"parle de (.+)",
-                    "replacement": r"explique en détail \1 avec des exemples concrets",
-                },
-                {
-                    "pattern": r"je veux savoir (.+)",
-                    "replacement": r"fournir des informations détaillées sur \1",
->>>>>>> af32a4c0
                 },
             ],
             "context": [
                 {
-<<<<<<< HEAD
                     "pattern": r"(.+) project (.+)",
                     "replacement": r"\1 project \2 in the context of our company",
                 },
                 {
                     "pattern": r"(.+) process (.+)",
                     "replacement": r"\1 process \2 according to our internal documentation",
-=======
-                    "pattern": r"(.+) projet (.+)",
-                    "replacement": r"\1 projet \2 dans le contexte de notre entreprise",
-                },
-                {
-                    "pattern": r"(.+) processus (.+)",
-                    "replacement": r"\1 processus \2 selon notre documentation interne",
->>>>>>> af32a4c0
                 },
             ],
         }
@@ -111,11 +67,7 @@
         return default_patterns
 
     def _save_patterns(self):
-<<<<<<< HEAD
         """Save the reformulation patterns to cache"""
-=======
-        """Sauvegarde les patterns de reformulation dans le cache"""
->>>>>>> af32a4c0
         with open(self.reformulation_patterns_file, "w") as f:
             json.dump(self.patterns, f)
 
@@ -123,6 +75,8 @@
         """Add a new reformulation pattern"""
         if category not in self.patterns:
             self.patterns[category] = []
+
+        self.patterns[category].append({"pattern": pattern, "replacement": replacement})
 
         self.patterns[category].append({"pattern": pattern, "replacement": replacement})
 
@@ -139,26 +93,16 @@
             elif any(word in query.lower() for word in ["how", "why", "what", "who"]):
                 strategy = "precision"  # Question -> precision
             else:
-<<<<<<< HEAD
                 strategy = "context"  # Default -> context
 
         # Apply patterns from the chosen strategy
-=======
-                strategy = "context"  # Par défaut -> contexte
-
-        # Appliquer les patterns de la stratégie choisie
->>>>>>> af32a4c0
         if strategy in self.patterns:
             for pattern_obj in self.patterns[strategy]:
                 pattern = pattern_obj["pattern"]
                 replacement = pattern_obj["replacement"]
                 query = re.sub(pattern, replacement, query, flags=re.IGNORECASE)
 
-<<<<<<< HEAD
         # Avoid identical or too long reformulations
-=======
-        # Éviter les reformulations identiques ou trop longues
->>>>>>> af32a4c0
         if query == original_query or len(query) > 3 * len(original_query):
             return original_query
 
@@ -168,19 +112,11 @@
         """Suggests multiple possible reformulations"""
         suggestions = []
 
-<<<<<<< HEAD
-=======
-        # Appliquer chaque stratégie
->>>>>>> af32a4c0
         for strategy in self.patterns:
             reformulation = self.reformulate_query(query, strategy)
             if reformulation != query and reformulation not in suggestions:
                 suggestions.append(reformulation)
 
-<<<<<<< HEAD
-=======
-        # Limiter le nombre de suggestions
->>>>>>> af32a4c0
         return suggestions[:max_suggestions]
 
     def render_reformulation_widget(self, st, query, callback=None):
@@ -191,17 +127,10 @@
             return query
 
         st.write("---")
-<<<<<<< HEAD
         st.write("### Suggested Reformulations")
         st.write("Your query could be more precise. Try these reformulations:")
 
         selected_query = query
-=======
-        st.write("### Reformulations suggérées")
-        st.write("Votre requête pourrait être plus précise. Essayez ces reformulations:")
-
-        selected_query = query  # Par défaut, on garde la requête originale
->>>>>>> af32a4c0
 
         for i, suggestion in enumerate(suggestions):
             if st.button(suggestion, key=f"reform_{i}"):
@@ -212,26 +141,15 @@
         return selected_query
 
     def render_admin_interface(self, st):
-<<<<<<< HEAD
         """Display the administration interface for reformulation patterns"""
         st.title("Reformulation Configuration")
 
         st.subheader("Existing reformulation patterns")
-=======
-        """Affiche l'interface d'administration des patterns de reformulation"""
-        st.title("Configuration des Reformulations")
-
-        # Afficher les patterns existants
-        st.subheader("Patterns de reformulation existants")
->>>>>>> af32a4c0
 
         for category, patterns in self.patterns.items():
             with st.expander(f"Category: {category} ({len(patterns)} patterns)"):
                 for i, pattern_obj in enumerate(patterns):
-<<<<<<< HEAD
-                    st.write(
-                        f"**Pattern {i + 1}:** `{pattern_obj['pattern']}` → `{pattern_obj['replacement']}`"
-                    )
+                    st.write(f"**Pattern {i + 1}:** `{pattern_obj['pattern']}` → `{pattern_obj['replacement']}`")
 
         st.subheader("Add a new pattern")
 
@@ -248,27 +166,6 @@
         replacement = st.text_input("Replacement text")
 
         if st.button("Add pattern") and pattern and replacement:
-=======
-                    st.write(f"**Pattern {i + 1}:** `{pattern_obj['pattern']}` → `{pattern_obj['replacement']}`")
-
-        # Ajouter un nouveau pattern
-        st.subheader("Ajouter un nouveau pattern")
-
-        # Sélection de la catégorie
-        categories = list(self.patterns.keys()) + ["Nouvelle catégorie"]
-        selected_category = st.selectbox("Catégorie", categories)
-
-        if selected_category == "Nouvelle catégorie":
-            new_category = st.text_input("Nom de la nouvelle catégorie")
-            if new_category:
-                selected_category = new_category
-
-        # Saisie du pattern et du remplacement
-        pattern = st.text_input("Expression régulière (pattern)")
-        replacement = st.text_input("Texte de remplacement")
-
-        if st.button("Ajouter le pattern") and pattern and replacement:
->>>>>>> af32a4c0
             self.add_pattern(selected_category, pattern, replacement)
             st.success(f"Pattern added to category '{selected_category}'")
             st.rerun()
@@ -279,11 +176,7 @@
     """Integrates the query reformulator into the help_desk"""
     reformulator = QueryReformulator()
 
-<<<<<<< HEAD
     # Wrapper function for ask_question that reformulates queries
-=======
-    # Fonction wrapper pour ask_question qui reformule les requêtes
->>>>>>> af32a4c0
     original_ask = help_desk.ask_question
 
     def ask_with_reformulation(question, verbose=False, auto_reformulate=True):
@@ -291,15 +184,9 @@
             # Automatically reformulate the question
             reformulated_question = reformulator.reformulate_query(question)
             if verbose and reformulated_question != question:
-<<<<<<< HEAD
                 print(f"Reformulated question: {reformulated_question}")
 
             # Use the reformulated question
-=======
-                print(f"Question reformulée: {reformulated_question}")
-
-            # Utiliser la question reformulée
->>>>>>> af32a4c0
             answer, sources = original_ask(reformulated_question, verbose)
         else:
             # Use the original question
@@ -307,17 +194,10 @@
 
         return answer, sources
 
-<<<<<<< HEAD
     # Replace the original method
     help_desk.ask_question_with_reformulation = ask_with_reformulation
 
     # Add the reformulator as an attribute
-=======
-    # Remplacer la méthode originale
-    help_desk.ask_question_with_reformulation = ask_with_reformulation
-
-    # Ajouter le reformulateur comme attribut
->>>>>>> af32a4c0
     help_desk.query_reformulator = reformulator
 
     return help_desk