import streamlit as st
import pandas as pd
from help_desk import HelpDesk

# Streamlit page configuration - must be the first Streamlit command
st.set_page_config(page_title="RAG Diagnostic", page_icon="🔍")

st.title("RAG System Diagnostic")
st.subheader("Visualize retrieved documents and similarity scores")


<<<<<<< HEAD
# Initialize the model
=======
# Initialiser le modèle
>>>>>>> af32a4c0
@st.cache_resource
def get_model():
    model = HelpDesk(new_db=False)  # Use existing database
    return model


model = get_model()

# User interface
query = st.text_input("Enter your query to test the RAG system", "Project management")

if st.button("Test"):
    with st.spinner("Retrieving documents..."):
        # Retrieve relevant documents
        docs = model.retriever.get_relevant_documents(query)

<<<<<<< HEAD
        # Display results
        st.subheader(f"Documents retrieved for: '{query}'")

        # Create DataFrame to display results
=======
        # Afficher les résultats
        st.subheader(f"Documents récupérés pour: '{query}'")

        # Créer un DataFrame pour afficher les résultats
>>>>>>> af32a4c0
        results = []
        for i, doc in enumerate(docs):
            results.append(
                {
<<<<<<< HEAD
                    "Rank": i + 1,
                    "Title": doc.metadata.get("title", "Not available"),
                    "Source": doc.metadata.get("source", "Not available"),
                    "Content (excerpt)": doc.page_content[:200] + "..."
                    if len(doc.page_content) > 200
                    else doc.page_content,
                }
            )

        # Display results table
=======
                    "Rang": i + 1,
                    "Titre": doc.metadata.get("title", "Non disponible"),
                    "Source": doc.metadata.get("source", "Non disponible"),
                    "Contenu (extrait)": (
                        doc.page_content[:200] + "..." if len(doc.page_content) > 200 else doc.page_content
                    ),
                }
            )

        # Afficher le tableau des résultats
>>>>>>> af32a4c0
        if results:
            df = pd.DataFrame(results)
            st.dataframe(df, use_container_width=True)

<<<<<<< HEAD
            # Display statistics
            st.subheader("Statistics")
            st.write(f"Number of documents retrieved: {len(docs)}")

            # Display full documents
            st.subheader("Full document content")
            for i, doc in enumerate(docs[:5]):  # Limit to 5 documents for readability
                with st.expander(
                    f"Document {i + 1}: {doc.metadata.get('title', 'Not available')}"
                ):
                    st.write(
                        f"**Source:** {doc.metadata.get('source', 'Not available')}"
                    )
                    st.write(f"**Content:**\n{doc.page_content}")
=======
            # Afficher des statistiques
            st.subheader("Statistiques")
            st.write(f"Nombre de documents récupérés: {len(docs)}")

            # Afficher les documents complets
            st.subheader("Contenu complet des documents")
            for i, doc in enumerate(docs[:5]):  # Limiter à 5 documents pour la lisibilité
                with st.expander(f"Document {i + 1}: {doc.metadata.get('title', 'Non disponible')}"):
                    st.write(f"**Source:** {doc.metadata.get('source', 'Non disponible')}")
                    st.write(f"**Contenu:**\n{doc.page_content}")
>>>>>>> af32a4c0
        else:
            st.error("No documents were retrieved for this query.")<|MERGE_RESOLUTION|>--- conflicted
+++ resolved
@@ -9,11 +9,7 @@
 st.subheader("Visualize retrieved documents and similarity scores")
 
 
-<<<<<<< HEAD
 # Initialize the model
-=======
-# Initialiser le modèle
->>>>>>> af32a4c0
 @st.cache_resource
 def get_model():
     model = HelpDesk(new_db=False)  # Use existing database
@@ -30,22 +26,14 @@
         # Retrieve relevant documents
         docs = model.retriever.get_relevant_documents(query)
 
-<<<<<<< HEAD
         # Display results
         st.subheader(f"Documents retrieved for: '{query}'")
 
         # Create DataFrame to display results
-=======
-        # Afficher les résultats
-        st.subheader(f"Documents récupérés pour: '{query}'")
-
-        # Créer un DataFrame pour afficher les résultats
->>>>>>> af32a4c0
         results = []
         for i, doc in enumerate(docs):
             results.append(
                 {
-<<<<<<< HEAD
                     "Rank": i + 1,
                     "Title": doc.metadata.get("title", "Not available"),
                     "Source": doc.metadata.get("source", "Not available"),
@@ -56,23 +44,10 @@
             )
 
         # Display results table
-=======
-                    "Rang": i + 1,
-                    "Titre": doc.metadata.get("title", "Non disponible"),
-                    "Source": doc.metadata.get("source", "Non disponible"),
-                    "Contenu (extrait)": (
-                        doc.page_content[:200] + "..." if len(doc.page_content) > 200 else doc.page_content
-                    ),
-                }
-            )
-
-        # Afficher le tableau des résultats
->>>>>>> af32a4c0
         if results:
             df = pd.DataFrame(results)
             st.dataframe(df, use_container_width=True)
 
-<<<<<<< HEAD
             # Display statistics
             st.subheader("Statistics")
             st.write(f"Number of documents retrieved: {len(docs)}")
@@ -80,24 +55,8 @@
             # Display full documents
             st.subheader("Full document content")
             for i, doc in enumerate(docs[:5]):  # Limit to 5 documents for readability
-                with st.expander(
-                    f"Document {i + 1}: {doc.metadata.get('title', 'Not available')}"
-                ):
-                    st.write(
-                        f"**Source:** {doc.metadata.get('source', 'Not available')}"
-                    )
+                with st.expander(f"Document {i + 1}: {doc.metadata.get('title', 'Not available')}"):
+                    st.write(f"**Source:** {doc.metadata.get('source', 'Not available')}")
                     st.write(f"**Content:**\n{doc.page_content}")
-=======
-            # Afficher des statistiques
-            st.subheader("Statistiques")
-            st.write(f"Nombre de documents récupérés: {len(docs)}")
-
-            # Afficher les documents complets
-            st.subheader("Contenu complet des documents")
-            for i, doc in enumerate(docs[:5]):  # Limiter à 5 documents pour la lisibilité
-                with st.expander(f"Document {i + 1}: {doc.metadata.get('title', 'Non disponible')}"):
-                    st.write(f"**Source:** {doc.metadata.get('source', 'Non disponible')}")
-                    st.write(f"**Contenu:**\n{doc.page_content}")
->>>>>>> af32a4c0
         else:
             st.error("No documents were retrieved for this query.")