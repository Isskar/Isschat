from typing import Dict, Any, List
import logging
import requests
import re

from ...config import get_config
from src.rag.tools.prompt_templates import PromptTemplates
from ...core.documents import RetrievalDocument


class GenerationTool:
    def __init__(self):
        self.config = get_config()
        self.logger = logging.getLogger(self.__class__.__name__)

        if not self.config.openrouter_api_key:
            raise ValueError("OPENROUTER_API_KEY required for generation")

    def generate(self, query: str, documents: List[RetrievalDocument], numerical_context: Any = None) -> Dict[str, Any]:
        """
        Generate response from query and retrieved documents

        Args:
            query: User query
            documents: Retrieved documents with scores
            numerical_context: Optional numerical query processing result

        Returns:
            Dict with answer, sources, etc.
        """
        try:
            # Filter documents based on relevance
            print(f"🔍 GENERATION: Received {len(documents)} documents for query '{query}'")
            relevant_documents = self._filter_relevant_documents(query, documents)
            print(f"📄 GENERATION: After filtering, {len(relevant_documents)} documents remain")

            # Prepare context from relevant documents
            context = self._prepare_context(relevant_documents)

            avg_score = sum(doc.score for doc in documents) / len(documents) if documents else 0.0
            prompt = self._build_prompt(query, context, avg_score, numerical_context)

            llm_response = self._call_openrouter(prompt)

            # Only show sources if documents are relevant
            sources = self._format_sources(relevant_documents) if relevant_documents else ""

            return {
                "answer": llm_response["answer"],
                "sources": sources,
                "token_count": llm_response.get("token_count", 0),
                "generation_time": llm_response.get("generation_time", 0.0),
                "success": True,
            }

        except Exception as e:
            self.logger.error(f"Generation failed: {e}")
            return {
                "answer": f"Sorry, an error occurred during generation: {str(e)}",
                "sources": "",
                "token_count": 0,
                "generation_time": 0.0,
                "success": False,
                "error": str(e),
            }

    def _prepare_context(self, documents: List[RetrievalDocument]) -> str:
        if not documents:
            return "No relevant documents found."

        # Adjust max content length based on number of documents to fit in context window
        # Increased limits to preserve arborescence content
        max_content_per_doc = max(800, 3000 // len(documents)) if documents else 1200
        context_parts = [doc.to_context_section(max_content_per_doc) for doc in documents]
        return "\n\n".join(context_parts)

    def _build_prompt(self, query: str, context: str, avg_score: float = 0.0, numerical_context: Any = None) -> str:
        """Build prompt based on context quality"""
        # Add numerical context if available
        if numerical_context:
            numerical_info = self._format_numerical_context(numerical_context)
            context = f"{context}\n\n{numerical_info}"

        return PromptTemplates.get_default_template().format(context=context, query=query)

    def _format_numerical_context(self, numerical_context: Any) -> str:
        """Format numerical context for inclusion in prompt"""
        if not numerical_context:
            return ""

        # Handle case where numerical_context is a string (error case)
        if isinstance(numerical_context, str):
            return f"## Numerical Analysis\n**Note:** {numerical_context}\n"

        formatted_context = "## Numerical Analysis\n"

        if hasattr(numerical_context, "aggregated_value") and numerical_context.aggregated_value is not None:
            formatted_context += f"**Aggregated Result:** {numerical_context.aggregated_value}\n"

        if hasattr(numerical_context, "explanation") and numerical_context.explanation:
            formatted_context += f"**Explanation:** {numerical_context.explanation}\n"

        if hasattr(numerical_context, "confidence") and numerical_context.confidence > 0:
            formatted_context += f"**Confidence:** {numerical_context.confidence:.2f}\n"

        return formatted_context

    def _call_openrouter(self, prompt: str) -> Dict[str, Any]:
        """Call OpenRouter API"""
        import time

        start_time = time.time()

        headers = {
            "Authorization": f"Bearer {self.config.openrouter_api_key}",
            "Helicone-Auth": f"Bearer {self.config.helicone_api_key}",
            "Content-Type": "application/json",
        }

        payload = {
            "model": self.config.llm_model,
            "messages": [{"role": "user", "content": prompt}],
            "temperature": self.config.llm_temperature,
            "max_tokens": self.config.llm_max_tokens,
        }

        try:
            response = requests.post(
<<<<<<< HEAD
                "https://openrouter.helicone.ai/api/v1/chat/completions", headers=headers, json=payload, timeout=30
=======
                f"{self.config.openrouter_base_url}/chat/completions",
                headers=headers,
                json=payload,
                timeout=self.config.openrouter_timeout,
>>>>>>> d8aead7e
            )
            response.raise_for_status()

            data = response.json()
            end_time = time.time()

            answer = data["choices"][0]["message"]["content"]
            token_count = data.get("usage", {}).get("total_tokens", 0)

            return {"answer": answer.strip(), "token_count": token_count, "generation_time": end_time - start_time}

        except requests.RequestException as e:
            raise RuntimeError(f"OpenRouter API error: {e}")
        except (KeyError, IndexError) as e:
            raise RuntimeError(f"Invalid OpenRouter response format: {e}")

    def _format_sources(self, documents: List[RetrievalDocument]) -> str:
        """Format sources for display"""
        if not documents:
            return ""
        # Deduplicate sources based on title and URL
        seen_sources = set()
        unique_sources = []

        for doc in documents:
            source_key = (doc.title, doc.url)
            if source_key not in seen_sources:
                seen_sources.add(source_key)
                unique_sources.append(doc.to_source_link())

        return " • ".join(unique_sources)

    def is_ready(self) -> bool:
        return bool(self.config.openrouter_api_key)

    def get_stats(self) -> Dict[str, Any]:
        """Generation tool statistics"""
        return {
            "type": "generation_tool",
            "ready": self.is_ready(),
            "config": {
                "llm_model": self.config.llm_model,
                "llm_temperature": self.config.llm_temperature,
                "llm_max_tokens": self.config.llm_max_tokens,
                "api_key_configured": bool(self.config.openrouter_api_key),
            },
        }

    def _filter_relevant_documents(self, query: str, documents: List[RetrievalDocument]) -> List[RetrievalDocument]:
        """
        Filter documents based on relevance to the query.
        Uses a more flexible approach to avoid missing important documents.
        """
        if not documents:
            return []

        # If source filtering is disabled, return all documents
        if not self.config.source_filtering_enabled:
            return documents

        # Normalize query for analysis
        query_lower = query.lower().strip()

        # Define patterns for different query types
        greeting_patterns = [
            r"^(hello|hi|hey|bonjour|salut|coucou)$",
            r"^(hello|hi|hey|bonjour|salut|coucou)\s*[!.]*$",
            r"^(comment\s+ça\s+va|how\s+are\s+you|ça\s+va).*$",
            r"^(merci|thank\s+you|thanks).*$",
            r"^(au\s+revoir|bye|goodbye|à\s+bientôt).*$",
        ]

        # Define generic terms that shouldn't show sources
        generic_terms = {
            "test",
            "tests",
            "testing",
            "exemple",
            "example",
            "demo",
            "sample",
            "ok",
            "okay",
            "oui",
            "yes",
            "non",
            "no",
            "bien",
            "good",
            "bad",
            "help",
            "aide",
            "info",
            "information",
        }

        # Check if query is a simple greeting/social interaction
        is_greeting = any(re.match(pattern, query_lower) for pattern in greeting_patterns)

        # Check if query is a single generic term
        is_generic_term = query_lower.strip() in generic_terms

        if is_greeting or is_generic_term:
            # For greetings and generic terms, don't show any sources
            return []

        # Extract meaningful keywords from query (excluding stop words)
        stop_words = {
            "le",
            "la",
            "les",
            "un",
            "une",
            "des",
            "du",
            "de",
            "et",
            "ou",
            "est",
            "sont",
            "avec",
            "sur",
            "dans",
            "pour",
            "par",
            "qui",
            "que",
            "quoi",
            "comment",
            "où",
            "quand",
            "pourquoi",
            "the",
            "a",
            "an",
            "and",
            "or",
            "is",
            "are",
            "with",
            "on",
            "in",
            "for",
            "by",
            "who",
            "what",
            "where",
            "when",
            "why",
            "how",
            "this",
            "that",
            "can",
            "could",
            "should",
        }

        query_keywords = [word for word in query_lower.split() if word not in stop_words and len(word) > 2]

        # If no meaningful keywords, likely a general query
        if not query_keywords:
            return []

        # More flexible filtering approach
        relevant_documents = []
        min_score_threshold = self.config.min_source_score_threshold
        min_relevance_threshold = self.config.min_source_relevance_threshold

        print(f"🔍 FILTERING: Keywords extracted: {query_keywords}")

        for i, doc in enumerate(documents):
            relevance_score = self._calculate_document_relevance(query_keywords, doc)

            print(f"📄 DOC {i + 1}: score={doc.score:.3f}, relevance={relevance_score:.3f}")

            # Choose filtering approach based on configuration
            if self.config.use_flexible_filtering:
                # Flexible multi-criteria approach: document is relevant if it meets EITHER:
                # 1. High vector similarity (even if keyword matching is poor) - semantic relevance
                # 2. Good vector similarity AND decent keyword relevance - traditional approach
                # 3. Exceptional keyword relevance (even if vector similarity is lower) - exact matches

                high_vector_threshold = min_score_threshold + 0.2  # e.g., 0.5 if min is 0.3
                exceptional_relevance_threshold = min_relevance_threshold + 0.3  # e.g., 0.5 if min is 0.2

                is_highly_similar = doc.score >= high_vector_threshold
                is_traditionally_relevant = (
                    doc.score >= min_score_threshold and relevance_score >= min_relevance_threshold
                )
                is_exceptionally_relevant = relevance_score >= exceptional_relevance_threshold

                print(
                    f"  Flexible thresholds: high_vector={high_vector_threshold:.3f}, "
                    f"traditional=({min_score_threshold:.3f},{min_relevance_threshold:.3f}), "
                    f"exceptional={exceptional_relevance_threshold:.3f}"
                )

                if is_highly_similar:
                    relevant_documents.append(doc)
                    print(f"  ✅ DOC {i + 1}: ACCEPTED (high vector similarity)")
                elif is_traditionally_relevant:
                    relevant_documents.append(doc)
                    print(f"  ✅ DOC {i + 1}: ACCEPTED (traditional criteria)")
                elif is_exceptionally_relevant:
                    relevant_documents.append(doc)
                    print(f"  ✅ DOC {i + 1}: ACCEPTED (exceptional keyword relevance)")
                else:
                    print(f"  ❌ DOC {i + 1}: REJECTED")
            else:
                # Traditional strict approach: both criteria must be met
                print(
                    f"  Traditional thresholds: vector>={min_score_threshold:.3f}, "
                    f"relevance>={min_relevance_threshold:.3f}"
                )

                if doc.score >= min_score_threshold and relevance_score >= min_relevance_threshold:
                    relevant_documents.append(doc)
                    print(f"  ✅ DOC {i + 1}: ACCEPTED (traditional criteria)")
                else:
                    print(f"  ❌ DOC {i + 1}: REJECTED")

        # Sort by combined score (similarity + relevance)
        relevant_documents.sort(key=lambda doc: doc.score, reverse=True)

        # Ensure we don't filter out all documents if we have good candidates
        if not relevant_documents and documents:
            # If no documents pass the flexible criteria, take the top scoring document
            # This prevents scenarios where important information is completely filtered out
            top_doc = max(documents, key=lambda d: d.score)
            if top_doc.score >= (min_score_threshold - 0.1):  # Slightly more lenient
                relevant_documents = [top_doc]
                print(f"🔄 FALLBACK: Taking top document with score {top_doc.score:.3f}")

        # Log filtering results
        self.logger.debug(f"Filtered {len(documents)} documents to {len(relevant_documents)} relevant ones")

        return relevant_documents

    def _calculate_document_relevance(self, query_keywords: List[str], document: RetrievalDocument) -> float:
        """
        Calculate how relevant a document is to the query keywords.
        Enhanced with French language support and synonym matching.
        Returns a score between 0 and 1.
        """
        if not query_keywords:
            return 0.0

        # Get document content and metadata
        content = document.content.lower()
        title = document.metadata.get("title", "").lower()

        # Enhanced keyword matching with French variations and common synonyms
        content_matches = 0
        title_matches = 0

        for keyword in query_keywords:
            # Direct match
            if keyword in content:
                content_matches += 1
            if keyword in title:
                title_matches += 1

            # French variations and common synonyms
            keyword_variations = self._get_keyword_variations(keyword)
            for variation in keyword_variations:
                if variation in content:
                    content_matches += 0.8  # Slightly lower weight for variations
                if variation in title:
                    title_matches += 0.8

        # Calculate base relevance score
        # Title matches are weighted higher than content matches
        max_possible_matches = len(query_keywords) * 2  # 2 for title weight
        relevance_score = (title_matches * 2 + content_matches) / max_possible_matches

        # Additional boost for exact phrase matches
        query_phrase = " ".join(query_keywords)
        if query_phrase in content:
            relevance_score += 0.2

        if query_phrase in title:
            relevance_score += 0.3

        # Boost for partial phrase matches (useful for reformulated queries)
        if len(query_keywords) > 1:
            for i in range(len(query_keywords) - 1):
                partial_phrase = " ".join(query_keywords[i : i + 2])
                if partial_phrase in content:
                    relevance_score += 0.1
                if partial_phrase in title:
                    relevance_score += 0.15

        return min(1.0, relevance_score)

    def _get_keyword_variations(self, keyword: str) -> List[str]:
        """
        Get variations of a keyword for better matching.
        Handles French conjugations, plurals, and common synonyms.
        """
        variations = []

        # Common French and English synonyms/variations
        synonym_map = {
            # Team/people related
            "équipe": ["team", "groupe", "collaborateurs", "membres"],
            "team": ["équipe", "groupe", "collaborateurs", "membres"],
            "collaborateurs": ["équipe", "team", "membres", "personnes"],
            "membres": ["équipe", "team", "collaborateurs", "personnes"],
            # Project related
            "projet": ["project", "application", "app", "système"],
            "project": ["projet", "application", "app", "système"],
            "application": ["app", "projet", "project", "système"],
            # Technical terms
            "configuration": ["config", "paramètres", "settings", "setup"],
            "installation": ["install", "setup", "configuration"],
            "utilisation": ["usage", "use", "emploi"],
            "fonctionnalités": ["features", "capacités", "options"],
            "features": ["fonctionnalités", "capacités", "options"],
            # Common verbs and their variations
            "utiliser": ["use", "employer", "utilise", "utilisent"],
            "installer": ["install", "installe", "installent", "setup"],
            "configurer": ["configure", "config", "configure", "setup"],
        }

        # Add direct synonyms
        if keyword in synonym_map:
            variations.extend(synonym_map[keyword])

        # Add common French plural/singular variations
        if keyword.endswith("s") and len(keyword) > 3:
            variations.append(keyword[:-1])  # Remove 's' for singular
        elif not keyword.endswith("s"):
            variations.append(keyword + "s")  # Add 's' for plural

        # Add common French verb conjugations
        verb_endings = {
            "er": ["e", "es", "ent", "ez", "ons"],  # aimer -> aime, aimes, etc.
            "ir": ["is", "it", "issent", "issez", "issons"],  # finir -> finis, finit, etc.
            "re": ["", "s", "ent", "ez", "ons"],  # prendre -> prend, prends, etc.
        }

        for ending, conjugations in verb_endings.items():
            if keyword.endswith(ending):
                root = keyword[: -len(ending)]
                for conj in conjugations:
                    variations.append(root + conj)

        # Remove duplicates and the original keyword
        variations = list(set(v for v in variations if v != keyword and len(v) > 2))

        return variations<|MERGE_RESOLUTION|>--- conflicted
+++ resolved
@@ -126,14 +126,10 @@
 
         try:
             response = requests.post(
-<<<<<<< HEAD
-                "https://openrouter.helicone.ai/api/v1/chat/completions", headers=headers, json=payload, timeout=30
-=======
-                f"{self.config.openrouter_base_url}/chat/completions",
+                f"{self.config.openrouter.helicone_base_url}/chat/completions",
                 headers=headers,
                 json=payload,
                 timeout=self.config.openrouter_timeout,
->>>>>>> d8aead7e
             )
             response.raise_for_status()
 
