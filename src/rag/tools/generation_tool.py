from typing import Dict, Any, List
import logging
import requests
import re

from ...config import get_config
from src.rag.tools.prompt_templates import PromptTemplates
from ...core.documents import RetrievalDocument


class GenerationTool:
    def __init__(self):
        self.config = get_config()
        self.logger = logging.getLogger(self.__class__.__name__)

        if not self.config.openrouter_api_key:
            raise ValueError("OPENROUTER_API_KEY required for generation")

    def generate(
        self, query: str, documents: List[RetrievalDocument], history: str = "", numerical_context: Any = None
    ) -> Dict[str, Any]:
        """
        Generate response from query and retrieved documents

        Args:
            query: User query
            documents: Retrieved documents with scores
            history: Conversation history
            numerical_context: Optional numerical query processing result

        Returns:
            Dict with answer, sources, etc.
        """
        try:
            # Filter documents based on relevance
            relevant_documents = self._filter_relevant_documents(query, documents)

<<<<<<< HEAD
            context = self._prepare_context(relevant_documents)
            prompt = self._build_prompt(query, context, history)
=======
            avg_score = sum(doc.score for doc in documents) / len(documents) if documents else 0.0
            prompt = self._build_prompt(query, context, history, avg_score, numerical_context)
>>>>>>> 81103e50

            llm_response = self._call_openrouter(prompt)

            # Only show sources if documents are relevant
            sources = self._format_sources(relevant_documents) if relevant_documents else ""

            return {
                "answer": llm_response["answer"],
                "sources": sources,
                "token_count": llm_response.get("token_count", 0),
                "generation_time": llm_response.get("generation_time", 0.0),
                "success": True,
            }

        except Exception as e:
            self.logger.error(f"Generation failed: {e}")
            return {
                "answer": f"Sorry, an error occurred during generation: {str(e)}",
                "sources": "",
                "token_count": 0,
                "generation_time": 0.0,
                "success": False,
                "error": str(e),
            }

    def _prepare_context(self, documents: List[RetrievalDocument]) -> str:
        if not documents:
            return "No relevant documents found."

        # Adjust max content length based on number of documents to fit in context window
        # Increased limits to preserve arborescence content
        max_content_per_doc = max(800, 3000 // len(documents)) if documents else 1200
        context_parts = [doc.to_context_section(max_content_per_doc) for doc in documents]
        return "\n\n".join(context_parts)

<<<<<<< HEAD
    def _build_prompt(self, query: str, context: str, history: str = "") -> str:
=======
    def _build_prompt(
        self, query: str, context: str, history: str = "", avg_score: float = 0.0, numerical_context: Any = None
    ) -> str:
>>>>>>> 81103e50
        """Build prompt based on context quality"""
        history_section = f"{history}\n" if history.strip() else ""

        # Add numerical context if available
        if numerical_context:
            numerical_info = self._format_numerical_context(numerical_context)
            context = f"{context}\n\n{numerical_info}"

        return PromptTemplates.get_default_template().format(context=context, history=history_section, query=query)

    def _format_numerical_context(self, numerical_context: Any) -> str:
        """Format numerical context for inclusion in prompt"""
        if not numerical_context:
            return ""

        # Handle case where numerical_context is a string (error case)
        if isinstance(numerical_context, str):
            return f"## Numerical Analysis\n**Note:** {numerical_context}\n"

        formatted_context = "## Numerical Analysis\n"

        if hasattr(numerical_context, "aggregated_value") and numerical_context.aggregated_value is not None:
            formatted_context += f"**Aggregated Result:** {numerical_context.aggregated_value}\n"

        if hasattr(numerical_context, "explanation") and numerical_context.explanation:
            formatted_context += f"**Explanation:** {numerical_context.explanation}\n"

        if hasattr(numerical_context, "confidence") and numerical_context.confidence > 0:
            formatted_context += f"**Confidence:** {numerical_context.confidence:.2f}\n"

        return formatted_context

    def _call_openrouter(self, prompt: str) -> Dict[str, Any]:
        """Call OpenRouter API"""
        import time

        start_time = time.time()

        headers = {"Authorization": f"Bearer {self.config.openrouter_api_key}", "Content-Type": "application/json"}

        payload = {
            "model": self.config.llm_model,
            "messages": [{"role": "user", "content": prompt}],
            "temperature": self.config.llm_temperature,
            "max_tokens": self.config.llm_max_tokens,
        }

        try:
            response = requests.post(
                "https://openrouter.ai/api/v1/chat/completions", headers=headers, json=payload, timeout=30
            )
            response.raise_for_status()

            data = response.json()
            end_time = time.time()

            answer = data["choices"][0]["message"]["content"]
            token_count = data.get("usage", {}).get("total_tokens", 0)

            return {"answer": answer.strip(), "token_count": token_count, "generation_time": end_time - start_time}

        except requests.RequestException as e:
            raise RuntimeError(f"OpenRouter API error: {e}")
        except (KeyError, IndexError) as e:
            raise RuntimeError(f"Invalid OpenRouter response format: {e}")

    def _format_sources(self, documents: List[RetrievalDocument]) -> str:
        """Format sources for display"""
        if not documents:
            return ""
        # Deduplicate sources based on title and URL
        seen_sources = set()
        unique_sources = []

        for doc in documents:
            source_key = (doc.title, doc.url)
            if source_key not in seen_sources:
                seen_sources.add(source_key)
                unique_sources.append(doc.to_source_link())

        return " • ".join(unique_sources)

    def is_ready(self) -> bool:
        return bool(self.config.openrouter_api_key)

    def get_stats(self) -> Dict[str, Any]:
        """Generation tool statistics"""
        return {
            "type": "generation_tool",
            "ready": self.is_ready(),
            "config": {
                "llm_model": self.config.llm_model,
                "llm_temperature": self.config.llm_temperature,
                "llm_max_tokens": self.config.llm_max_tokens,
                "api_key_configured": bool(self.config.openrouter_api_key),
            },
        }

    def _filter_relevant_documents(self, query: str, documents: List[RetrievalDocument]) -> List[RetrievalDocument]:
        """
        Filter documents based on relevance to the query.
        Returns only documents that are truly relevant to avoid showing irrelevant sources.
        """
        if not documents:
            return []

        # If source filtering is disabled, return all documents
        if not self.config.source_filtering_enabled:
            return documents

        # Normalize query for analysis
        query_lower = query.lower().strip()

        # Define patterns for different query types
        greeting_patterns = [
            r"^(hello|hi|hey|bonjour|salut|coucou)$",
            r"^(hello|hi|hey|bonjour|salut|coucou)\s*[!.]*$",
            r"^(comment\s+ça\s+va|how\s+are\s+you|ça\s+va).*$",
            r"^(merci|thank\s+you|thanks).*$",
            r"^(au\s+revoir|bye|goodbye|à\s+bientôt).*$",
        ]

        # Define generic terms that shouldn't show sources
        generic_terms = {
            "test",
            "tests",
            "testing",
            "exemple",
            "example",
            "demo",
            "sample",
            "ok",
            "okay",
            "oui",
            "yes",
            "non",
            "no",
            "bien",
            "good",
            "bad",
            "help",
            "aide",
            "info",
            "information",
        }

        # Check if query is a simple greeting/social interaction
        is_greeting = any(re.match(pattern, query_lower) for pattern in greeting_patterns)

        # Check if query is a single generic term
        is_generic_term = query_lower.strip() in generic_terms

        if is_greeting or is_generic_term:
            # For greetings and generic terms, don't show any sources
            return []

        # Calculate relevance scores
        relevant_documents = []

        # Extract meaningful keywords from query (excluding stop words)
        stop_words = {
            "le",
            "la",
            "les",
            "un",
            "une",
            "des",
            "du",
            "de",
            "et",
            "ou",
            "est",
            "sont",
            "avec",
            "sur",
            "dans",
            "pour",
            "par",
            "qui",
            "que",
            "quoi",
            "comment",
            "où",
            "quand",
            "pourquoi",
            "the",
            "a",
            "an",
            "and",
            "or",
            "is",
            "are",
            "with",
            "on",
            "in",
            "for",
            "by",
            "who",
            "what",
            "where",
            "when",
            "why",
            "how",
            "this",
            "that",
            "can",
            "could",
            "should",
        }

        query_keywords = [word for word in query_lower.split() if word not in stop_words and len(word) > 2]

        # If no meaningful keywords, likely a general query
        if not query_keywords:
            return []

        # Calculate relevance for each document
        for doc in documents:
            relevance_score = self._calculate_document_relevance(query_keywords, doc)

            # Apply thresholds from configuration
            min_score_threshold = self.config.min_source_score_threshold
            min_relevance_threshold = self.config.min_source_relevance_threshold

            # Document is relevant if it meets both criteria
            if doc.score >= min_score_threshold and relevance_score >= min_relevance_threshold:
                relevant_documents.append(doc)

        # Sort by combined score (similarity + relevance)
        relevant_documents.sort(key=lambda doc: doc.score, reverse=True)

        # Log filtering results
        self.logger.debug(f"Filtered {len(documents)} documents to {len(relevant_documents)} relevant ones")

        return relevant_documents

    def _calculate_document_relevance(self, query_keywords: List[str], document: RetrievalDocument) -> float:
        """
        Calculate how relevant a document is to the query keywords.
        Returns a score between 0 and 1.
        """
        if not query_keywords:
            return 0.0

        # Get document content and metadata
        content = document.content.lower()
        title = document.metadata.get("title", "").lower()

        # Count keyword matches
        content_matches = sum(1 for keyword in query_keywords if keyword in content)
        title_matches = sum(1 for keyword in query_keywords if keyword in title)

        # Calculate relevance score
        # Title matches are weighted higher than content matches
        relevance_score = (title_matches * 2 + content_matches) / (len(query_keywords) * 2)

        # Additional boost for exact phrase matches
        query_phrase = " ".join(query_keywords)
        if query_phrase in content:
            relevance_score += 0.2

        if query_phrase in title:
            relevance_score += 0.3

        return min(1.0, relevance_score)<|MERGE_RESOLUTION|>--- conflicted
+++ resolved
@@ -35,13 +35,11 @@
             # Filter documents based on relevance
             relevant_documents = self._filter_relevant_documents(query, documents)
 
-<<<<<<< HEAD
+            # Prepare context from relevant documents
             context = self._prepare_context(relevant_documents)
-            prompt = self._build_prompt(query, context, history)
-=======
+
             avg_score = sum(doc.score for doc in documents) / len(documents) if documents else 0.0
             prompt = self._build_prompt(query, context, history, avg_score, numerical_context)
->>>>>>> 81103e50
 
             llm_response = self._call_openrouter(prompt)
 
@@ -77,13 +75,9 @@
         context_parts = [doc.to_context_section(max_content_per_doc) for doc in documents]
         return "\n\n".join(context_parts)
 
-<<<<<<< HEAD
-    def _build_prompt(self, query: str, context: str, history: str = "") -> str:
-=======
     def _build_prompt(
         self, query: str, context: str, history: str = "", avg_score: float = 0.0, numerical_context: Any = None
     ) -> str:
->>>>>>> 81103e50
         """Build prompt based on context quality"""
         history_section = f"{history}\n" if history.strip() else ""
 
