[project]
name = "isschat"
version = "0.1.0"
description = "Add your description here"
readme = "README.md"
authors = [
    {name = "Nicolas Lambropoulos", email = "nicolas.lambropoulos@isskar.fr"},
    {name = "Emin Calyaka", email = "emin.calyaka@isskar.fr"}
]
requires-python = ">=3.12"
dependencies = [
    "langchain-community>=0.2.0",
    "langchain>=0.2.0",
    "streamlit>=1.31.0",
    "langchain-core>=0.2.0",
    "langchain-text-splitters>=0.2.0",
    "faiss-cpu>=1.7.4",
    "pandas>=2.0.0",
    "python-dotenv>=1.0.0",
    "huggingface-hub>=0.19.0",
    "sentence-transformers>=2.2.2",
    "openai>=1.0.0",
    "atlassian-python-api>=3.41.0",
    "lxml>=5.1.0",
    "beautifulsoup4>=4.12.0",
    "torch>=2.0.0",
    "transformers>=4.30.0",
    "tqdm>=4.65.0",
    "watchdog>=3.0.0",
    "matplotlib>=3.7.0",
    "seaborn>=0.12.0",
    "scikit-learn>=1.2.0",
    "html2text>=2025.4.15",
    "langchain-huggingface>=0.2.0",
    "langchain-openai>=0.3.16",
    "pre-commit>=4.2.0",
    "ruff>=0.11.9",
    "pandas-stubs>=2.2.3.250308",
    "types-seaborn>=0.13.2.20250516",
<<<<<<< HEAD
    "pytest>=8.3.5",
=======
    "ty>=0.0.1a6",
    "dotenv>=0.9.9",
>>>>>>> 760d7b09
]

[tool.ruff]
line-length = 120

[tool.ruff.lint]
select = ["E", "F", "W"]
ignore = []

[tool.ty.rules]
unused-ignore-comment = "warn"
possibly-unbound-attribute = "ignore"
possibly-unbound-import = "warn"<|MERGE_RESOLUTION|>--- conflicted
+++ resolved
@@ -37,12 +37,9 @@
     "ruff>=0.11.9",
     "pandas-stubs>=2.2.3.250308",
     "types-seaborn>=0.13.2.20250516",
-<<<<<<< HEAD
     "pytest>=8.3.5",
-=======
     "ty>=0.0.1a6",
     "dotenv>=0.9.9",
->>>>>>> 760d7b09
 ]
 
 [tool.ruff]
