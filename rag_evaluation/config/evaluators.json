--- conflicted
+++ resolved
@@ -17,21 +17,21 @@
     "weight": 1.0,
     "enabled": true
   },
-<<<<<<< HEAD
+  "retrieval": {
+    "class_name": "RetrievalEvaluator",
+    "module": "rag_evaluation.evaluators.retrieval_evaluator",
+    "name": "Retrieval Performance Tests",
+    "description": "Tests for document retrieval accuracy and ranking quality",
+    "dataset": "config/test_datasets/retrieval_tests.json",
+    "weight": 1.0,
+    "enabled": true
+  },
   "business_value": {
     "class_name": "BusinessValueEvaluator",
     "module": "rag_evaluation.evaluators.business_value_evaluator",
     "name": "Business Value Tests",
     "description": "Tests for measuring Isschat's business impact and efficiency",
     "dataset": "config/test_datasets/bva_tests.json",
-=======
-  "retrieval": {
-    "class_name": "RetrievalEvaluator",
-    "module": "rag_evaluation.evaluators.retrieval_evaluator",
-    "name": "Retrieval Performance Tests",
-    "description": "Tests for document retrieval accuracy and ranking quality",
-    "dataset": "config/test_datasets/retrieval_tests.json",
->>>>>>> 40e3491d
     "weight": 1.0,
     "enabled": true
   }
